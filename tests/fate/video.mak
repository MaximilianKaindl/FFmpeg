--- conflicted
+++ resolved
@@ -142,14 +142,8 @@
 FATE_VIDEO += fate-mpeg2-field-enc
 fate-mpeg2-field-enc: CMD = framecrc -flags +bitexact -dct fastint -idct simple -i $(SAMPLES)/mpeg2/mpeg2_field_encoding.ts -an
 
-<<<<<<< HEAD
 FATE_VIDEO += fate-nuv
-fate-nuv: CMD = framecrc -idct simple -i $(SAMPLES)/nuv/Today.nuv
-=======
-# FIXME dropped frames in this test because of coarse timebase
-FATE_TESTS += fate-nuv
 fate-nuv: CMD = framecrc -idct simple -i $(SAMPLES)/nuv/Today.nuv -an
->>>>>>> 882abda5
 
 FATE_VIDEO += fate-qpeg
 fate-qpeg: CMD = framecrc -i $(SAMPLES)/qpeg/Clock.avi -an -pix_fmt rgb24
