# libavcodec tests
<<<<<<< HEAD
AVCODECOBJS-$(CONFIG_ALAC_DECODER) += alacdsp.o
AVCODECOBJS-$(CONFIG_BSWAPDSP) += bswapdsp.o
AVCODECOBJS-$(CONFIG_DCA_DECODER) += synth_filter.o
AVCODECOBJS-$(CONFIG_FLACDSP)  += flacdsp.o
AVCODECOBJS-$(CONFIG_FMTCONVERT)   += fmtconvert.o
AVCODECOBJS-$(CONFIG_H264PRED) += h264pred.o
AVCODECOBJS-$(CONFIG_H264QPEL) += h264qpel.o
AVCODECOBJS-$(CONFIG_JPEG2000_DECODER) += jpeg2000dsp.o
AVCODECOBJS-$(CONFIG_PIXBLOCKDSP) += pixblockdsp.o
AVCODECOBJS-$(CONFIG_V210_ENCODER) += v210enc.o
AVCODECOBJS-$(CONFIG_VP9_DECODER) += vp9dsp.o
AVCODECOBJS-$(CONFIG_VIDEODSP) += videodsp.o

CHECKASMOBJS-$(CONFIG_AVCODEC) += $(AVCODECOBJS-yes)
=======
# subsystems
AVCODECOBJS-$(CONFIG_BSWAPDSP)          += bswapdsp.o
AVCODECOBJS-$(CONFIG_FMTCONVERT)        += fmtconvert.o
AVCODECOBJS-$(CONFIG_H264PRED)          += h264pred.o
AVCODECOBJS-$(CONFIG_H264QPEL)          += h264qpel.o

# decoders/encoders
AVCODECOBJS-$(CONFIG_DCA_DECODER)       += dcadsp.o synth_filter.o
AVCODECOBJS-$(CONFIG_HEVC_DECODER)      += hevc_mc.o
AVCODECOBJS-$(CONFIG_V210_ENCODER)      += v210enc.o

CHECKASMOBJS-$(CONFIG_AVCODEC)          += $(AVCODECOBJS-yes)
>>>>>>> 01621202

# libavfilter tests
AVFILTEROBJS-$(CONFIG_BLEND_FILTER) += vf_blend.o
AVFILTEROBJS-$(CONFIG_COLORSPACE_FILTER) += vf_colorspace.o

CHECKASMOBJS-$(CONFIG_AVFILTER) += $(AVFILTEROBJS-yes)


-include $(SRC_PATH)/tests/checkasm/$(ARCH)/Makefile

CHECKASMOBJS += $(CHECKASMOBJS-yes) checkasm.o
CHECKASMOBJS := $(sort $(CHECKASMOBJS:%=tests/checkasm/%))

-include $(CHECKASMOBJS:.o=.d)

CHECKASMDIRS := $(sort $(dir $(CHECKASMOBJS)))
$(CHECKASMOBJS): | $(CHECKASMDIRS)
OBJDIRS += $(CHECKASMDIRS)

tests/checkasm/checkasm.o: CFLAGS += -Umain

CHECKASM := tests/checkasm/checkasm$(EXESUF)

$(CHECKASM): $(EXEOBJS) $(CHECKASMOBJS) $(FF_STATIC_DEP_LIBS)
	$(LD) $(LDFLAGS) $(LDEXEFLAGS) $(LD_O) $(CHECKASMOBJS) $(FF_STATIC_DEP_LIBS) $(EXTRALIBS)

checkasm: $(CHECKASM)

testclean:: checkasmclean

checkasmclean:
	$(RM) $(CHECKASM) $(CLEANSUFFIXES:%=tests/checkasm/%) $(CLEANSUFFIXES:%=tests/checkasm/$(ARCH)/%)

.PHONY: checkasm<|MERGE_RESOLUTION|>--- conflicted
+++ resolved
@@ -1,33 +1,21 @@
 # libavcodec tests
-<<<<<<< HEAD
-AVCODECOBJS-$(CONFIG_ALAC_DECODER) += alacdsp.o
+# subsystems
 AVCODECOBJS-$(CONFIG_BSWAPDSP) += bswapdsp.o
-AVCODECOBJS-$(CONFIG_DCA_DECODER) += synth_filter.o
 AVCODECOBJS-$(CONFIG_FLACDSP)  += flacdsp.o
 AVCODECOBJS-$(CONFIG_FMTCONVERT)   += fmtconvert.o
 AVCODECOBJS-$(CONFIG_H264PRED) += h264pred.o
 AVCODECOBJS-$(CONFIG_H264QPEL) += h264qpel.o
+AVCODECOBJS-$(CONFIG_VIDEODSP) += videodsp.o
+
+# decoders/encoders
+AVCODECOBJS-$(CONFIG_ALAC_DECODER) += alacdsp.o
+AVCODECOBJS-$(CONFIG_DCA_DECODER) += synth_filter.o
 AVCODECOBJS-$(CONFIG_JPEG2000_DECODER) += jpeg2000dsp.o
 AVCODECOBJS-$(CONFIG_PIXBLOCKDSP) += pixblockdsp.o
 AVCODECOBJS-$(CONFIG_V210_ENCODER) += v210enc.o
 AVCODECOBJS-$(CONFIG_VP9_DECODER) += vp9dsp.o
-AVCODECOBJS-$(CONFIG_VIDEODSP) += videodsp.o
 
 CHECKASMOBJS-$(CONFIG_AVCODEC) += $(AVCODECOBJS-yes)
-=======
-# subsystems
-AVCODECOBJS-$(CONFIG_BSWAPDSP)          += bswapdsp.o
-AVCODECOBJS-$(CONFIG_FMTCONVERT)        += fmtconvert.o
-AVCODECOBJS-$(CONFIG_H264PRED)          += h264pred.o
-AVCODECOBJS-$(CONFIG_H264QPEL)          += h264qpel.o
-
-# decoders/encoders
-AVCODECOBJS-$(CONFIG_DCA_DECODER)       += dcadsp.o synth_filter.o
-AVCODECOBJS-$(CONFIG_HEVC_DECODER)      += hevc_mc.o
-AVCODECOBJS-$(CONFIG_V210_ENCODER)      += v210enc.o
-
-CHECKASMOBJS-$(CONFIG_AVCODEC)          += $(AVCODECOBJS-yes)
->>>>>>> 01621202
 
 # libavfilter tests
 AVFILTEROBJS-$(CONFIG_BLEND_FILTER) += vf_blend.o
