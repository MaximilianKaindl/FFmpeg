--- conflicted
+++ resolved
@@ -79,11 +79,7 @@
                 return AVERROR(EIO);
             }
 
-<<<<<<< HEAD
             if(!img->split_planes)
-=======
-            if(codec->codec_id != AV_CODEC_ID_RAWVIDEO)
->>>>>>> 36ef5369
                 break;
             filename[ strlen(filename) - 1 ]= 'U' + i;
         }
@@ -91,11 +87,7 @@
         pb[0] = s->pb;
     }
 
-<<<<<<< HEAD
     if(img->split_planes){
-=======
-    if(codec->codec_id == AV_CODEC_ID_RAWVIDEO){
->>>>>>> 36ef5369
         int ysize = codec->width * codec->height;
         avio_write(pb[0], pkt->data        , ysize);
         avio_write(pb[1], pkt->data + ysize, (pkt->size - ysize)/2);
