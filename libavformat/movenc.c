/*
 * MOV, 3GP, MP4 muxer
 * Copyright (c) 2003 Thomas Raivio
 * Copyright (c) 2004 Gildas Bazin <gbazin at videolan dot org>
 * Copyright (c) 2009 Baptiste Coudurier <baptiste dot coudurier at gmail dot com>
 *
 * This file is part of FFmpeg.
 *
 * FFmpeg is free software; you can redistribute it and/or
 * modify it under the terms of the GNU Lesser General Public
 * License as published by the Free Software Foundation; either
 * version 2.1 of the License, or (at your option) any later version.
 *
 * FFmpeg is distributed in the hope that it will be useful,
 * but WITHOUT ANY WARRANTY; without even the implied warranty of
 * MERCHANTABILITY or FITNESS FOR A PARTICULAR PURPOSE.  See the GNU
 * Lesser General Public License for more details.
 *
 * You should have received a copy of the GNU Lesser General Public
 * License along with FFmpeg; if not, write to the Free Software
 * Foundation, Inc., 51 Franklin Street, Fifth Floor, Boston, MA 02110-1301 USA
 */

#include <stdint.h>
#include <inttypes.h>

#include "movenc.h"
#include "avformat.h"
#include "avio_internal.h"
#include "riff.h"
#include "avio.h"
#include "isom.h"
#include "avc.h"
#include "libavcodec/ac3_parser.h"
#include "libavcodec/get_bits.h"
#include "libavcodec/put_bits.h"
#include "libavcodec/vc1_common.h"
#include "libavcodec/raw.h"
#include "internal.h"
#include "libavutil/avstring.h"
#include "libavutil/intfloat.h"
#include "libavutil/mathematics.h"
#include "libavutil/libm.h"
#include "libavutil/opt.h"
#include "libavutil/dict.h"
#include "libavutil/pixdesc.h"
#include "libavutil/timecode.h"
#include "libavutil/color_utils.h"
#include "hevc.h"
#include "rtpenc.h"
#include "mov_chan.h"

static const AVOption options[] = {
    { "movflags", "MOV muxer flags", offsetof(MOVMuxContext, flags), AV_OPT_TYPE_FLAGS, {.i64 = 0}, INT_MIN, INT_MAX, AV_OPT_FLAG_ENCODING_PARAM, "movflags" },
    { "rtphint", "Add RTP hint tracks", 0, AV_OPT_TYPE_CONST, {.i64 = FF_MOV_FLAG_RTP_HINT}, INT_MIN, INT_MAX, AV_OPT_FLAG_ENCODING_PARAM, "movflags" },
    { "moov_size", "maximum moov size so it can be placed at the begin", offsetof(MOVMuxContext, reserved_moov_size), AV_OPT_TYPE_INT, {.i64 = 0}, 0, INT_MAX, AV_OPT_FLAG_ENCODING_PARAM, 0 },
    { "empty_moov", "Make the initial moov atom empty", 0, AV_OPT_TYPE_CONST, {.i64 = FF_MOV_FLAG_EMPTY_MOOV}, INT_MIN, INT_MAX, AV_OPT_FLAG_ENCODING_PARAM, "movflags" },
    { "frag_keyframe", "Fragment at video keyframes", 0, AV_OPT_TYPE_CONST, {.i64 = FF_MOV_FLAG_FRAG_KEYFRAME}, INT_MIN, INT_MAX, AV_OPT_FLAG_ENCODING_PARAM, "movflags" },
    { "separate_moof", "Write separate moof/mdat atoms for each track", 0, AV_OPT_TYPE_CONST, {.i64 = FF_MOV_FLAG_SEPARATE_MOOF}, INT_MIN, INT_MAX, AV_OPT_FLAG_ENCODING_PARAM, "movflags" },
    { "frag_custom", "Flush fragments on caller requests", 0, AV_OPT_TYPE_CONST, {.i64 = FF_MOV_FLAG_FRAG_CUSTOM}, INT_MIN, INT_MAX, AV_OPT_FLAG_ENCODING_PARAM, "movflags" },
    { "isml", "Create a live smooth streaming feed (for pushing to a publishing point)", 0, AV_OPT_TYPE_CONST, {.i64 = FF_MOV_FLAG_ISML}, INT_MIN, INT_MAX, AV_OPT_FLAG_ENCODING_PARAM, "movflags" },
    { "faststart", "Run a second pass to put the index (moov atom) at the beginning of the file", 0, AV_OPT_TYPE_CONST, {.i64 = FF_MOV_FLAG_FASTSTART}, INT_MIN, INT_MAX, AV_OPT_FLAG_ENCODING_PARAM, "movflags" },
    { "omit_tfhd_offset", "Omit the base data offset in tfhd atoms", 0, AV_OPT_TYPE_CONST, {.i64 = FF_MOV_FLAG_OMIT_TFHD_OFFSET}, INT_MIN, INT_MAX, AV_OPT_FLAG_ENCODING_PARAM, "movflags" },
    { "disable_chpl", "Disable Nero chapter atom", 0, AV_OPT_TYPE_CONST, {.i64 = FF_MOV_FLAG_DISABLE_CHPL}, INT_MIN, INT_MAX, AV_OPT_FLAG_ENCODING_PARAM, "movflags" },
    { "default_base_moof", "Set the default-base-is-moof flag in tfhd atoms", 0, AV_OPT_TYPE_CONST, {.i64 = FF_MOV_FLAG_DEFAULT_BASE_MOOF}, INT_MIN, INT_MAX, AV_OPT_FLAG_ENCODING_PARAM, "movflags" },
    { "dash", "Write DASH compatible fragmented MP4", 0, AV_OPT_TYPE_CONST, {.i64 = FF_MOV_FLAG_DASH}, INT_MIN, INT_MAX, AV_OPT_FLAG_ENCODING_PARAM, "movflags" },
    { "frag_discont", "Signal that the next fragment is discontinuous from earlier ones", 0, AV_OPT_TYPE_CONST, {.i64 = FF_MOV_FLAG_FRAG_DISCONT}, INT_MIN, INT_MAX, AV_OPT_FLAG_ENCODING_PARAM, "movflags" },
    { "delay_moov", "Delay writing the initial moov until the first fragment is cut, or until the first fragment flush", 0, AV_OPT_TYPE_CONST, {.i64 = FF_MOV_FLAG_DELAY_MOOV}, INT_MIN, INT_MAX, AV_OPT_FLAG_ENCODING_PARAM, "movflags" },
    { "write_colr", "Write colr atom (Experimental, may be renamed or changed, do not use from scripts)", 0, AV_OPT_TYPE_CONST, {.i64 = FF_MOV_FLAG_WRITE_COLR}, INT_MIN, INT_MAX, AV_OPT_FLAG_ENCODING_PARAM, "movflags" },
    { "write_gama", "Write deprecated gama atom", 0, AV_OPT_TYPE_CONST, {.i64 = FF_MOV_FLAG_WRITE_GAMA}, INT_MIN, INT_MAX, AV_OPT_FLAG_ENCODING_PARAM, "movflags" },
    FF_RTP_FLAG_OPTS(MOVMuxContext, rtp_flags),
    { "skip_iods", "Skip writing iods atom.", offsetof(MOVMuxContext, iods_skip), AV_OPT_TYPE_INT, {.i64 = 1}, 0, 1, AV_OPT_FLAG_ENCODING_PARAM},
    { "iods_audio_profile", "iods audio profile atom.", offsetof(MOVMuxContext, iods_audio_profile), AV_OPT_TYPE_INT, {.i64 = -1}, -1, 255, AV_OPT_FLAG_ENCODING_PARAM},
    { "iods_video_profile", "iods video profile atom.", offsetof(MOVMuxContext, iods_video_profile), AV_OPT_TYPE_INT, {.i64 = -1}, -1, 255, AV_OPT_FLAG_ENCODING_PARAM},
    { "frag_duration", "Maximum fragment duration", offsetof(MOVMuxContext, max_fragment_duration), AV_OPT_TYPE_INT, {.i64 = 0}, 0, INT_MAX, AV_OPT_FLAG_ENCODING_PARAM},
    { "min_frag_duration", "Minimum fragment duration", offsetof(MOVMuxContext, min_fragment_duration), AV_OPT_TYPE_INT, {.i64 = 0}, 0, INT_MAX, AV_OPT_FLAG_ENCODING_PARAM},
    { "frag_size", "Maximum fragment size", offsetof(MOVMuxContext, max_fragment_size), AV_OPT_TYPE_INT, {.i64 = 0}, 0, INT_MAX, AV_OPT_FLAG_ENCODING_PARAM},
    { "ism_lookahead", "Number of lookahead entries for ISM files", offsetof(MOVMuxContext, ism_lookahead), AV_OPT_TYPE_INT, {.i64 = 0}, 0, INT_MAX, AV_OPT_FLAG_ENCODING_PARAM},
    { "video_track_timescale", "set timescale of all video tracks", offsetof(MOVMuxContext, video_track_timescale), AV_OPT_TYPE_INT, {.i64 = 0}, 0, INT_MAX, AV_OPT_FLAG_ENCODING_PARAM},
    { "brand",    "Override major brand", offsetof(MOVMuxContext, major_brand),   AV_OPT_TYPE_STRING, {.str = NULL}, .flags = AV_OPT_FLAG_ENCODING_PARAM },
    { "use_editlist", "use edit list", offsetof(MOVMuxContext, use_editlist), AV_OPT_TYPE_INT, {.i64 = -1}, -1, 1, AV_OPT_FLAG_ENCODING_PARAM},
<<<<<<< HEAD
    { "fragment_index", "Fragment number of the next fragment", offsetof(MOVMuxContext, fragments), AV_OPT_TYPE_INT, {.i64 = 0}, 0, INT_MAX, AV_OPT_FLAG_ENCODING_PARAM},
    { "mov_gamma", "gamma value for gama atom", offsetof(MOVMuxContext, gamma), AV_OPT_TYPE_FLOAT, {.dbl = 0.0 }, 0.0, 10, AV_OPT_FLAG_ENCODING_PARAM},
=======
    { "fragment_index", "Fragment number of the next fragment", offsetof(MOVMuxContext, fragments), AV_OPT_TYPE_INT, {.i64 = 1}, 1, INT_MAX, AV_OPT_FLAG_ENCODING_PARAM},
>>>>>>> 448c8cfe
    { NULL },
};

#define MOV_CLASS(flavor)\
static const AVClass flavor ## _muxer_class = {\
    .class_name = #flavor " muxer",\
    .item_name  = av_default_item_name,\
    .option     = options,\
    .version    = LIBAVUTIL_VERSION_INT,\
};

static int get_moov_size(AVFormatContext *s);

static int utf8len(const uint8_t *b)
{
    int len = 0;
    int val;
    while (*b) {
        GET_UTF8(val, *b++, return -1;)
        len++;
    }
    return len;
}

//FIXME support 64 bit variant with wide placeholders
static int64_t update_size(AVIOContext *pb, int64_t pos)
{
    int64_t curpos = avio_tell(pb);
    avio_seek(pb, pos, SEEK_SET);
    avio_wb32(pb, curpos - pos); /* rewrite size */
    avio_seek(pb, curpos, SEEK_SET);

    return curpos - pos;
}

static int co64_required(const MOVTrack *track)
{
    if (track->entry > 0 && track->cluster[track->entry - 1].pos + track->data_offset > UINT32_MAX)
        return 1;
    return 0;
}

/* Chunk offset atom */
static int mov_write_stco_tag(AVIOContext *pb, MOVTrack *track)
{
    int i;
    int mode64 = co64_required(track); // use 32 bit size variant if possible
    int64_t pos = avio_tell(pb);
    avio_wb32(pb, 0); /* size */
    if (mode64)
        ffio_wfourcc(pb, "co64");
    else
        ffio_wfourcc(pb, "stco");
    avio_wb32(pb, 0); /* version & flags */
    avio_wb32(pb, track->chunkCount); /* entry count */
    for (i = 0; i < track->entry; i++) {
        if (!track->cluster[i].chunkNum)
            continue;
        if (mode64 == 1)
            avio_wb64(pb, track->cluster[i].pos + track->data_offset);
        else
            avio_wb32(pb, track->cluster[i].pos + track->data_offset);
    }
    return update_size(pb, pos);
}

/* Sample size atom */
static int mov_write_stsz_tag(AVIOContext *pb, MOVTrack *track)
{
    int equalChunks = 1;
    int i, j, entries = 0, tst = -1, oldtst = -1;

    int64_t pos = avio_tell(pb);
    avio_wb32(pb, 0); /* size */
    ffio_wfourcc(pb, "stsz");
    avio_wb32(pb, 0); /* version & flags */

    for (i = 0; i < track->entry; i++) {
        tst = track->cluster[i].size / track->cluster[i].entries;
        if (oldtst != -1 && tst != oldtst)
            equalChunks = 0;
        oldtst = tst;
        entries += track->cluster[i].entries;
    }
    if (equalChunks && track->entry) {
        int sSize = track->entry ? track->cluster[0].size / track->cluster[0].entries : 0;
        sSize = FFMAX(1, sSize); // adpcm mono case could make sSize == 0
        avio_wb32(pb, sSize); // sample size
        avio_wb32(pb, entries); // sample count
    } else {
        avio_wb32(pb, 0); // sample size
        avio_wb32(pb, entries); // sample count
        for (i = 0; i < track->entry; i++) {
            for (j = 0; j < track->cluster[i].entries; j++) {
                avio_wb32(pb, track->cluster[i].size /
                          track->cluster[i].entries);
            }
        }
    }
    return update_size(pb, pos);
}

/* Sample to chunk atom */
static int mov_write_stsc_tag(AVIOContext *pb, MOVTrack *track)
{
    int index = 0, oldval = -1, i;
    int64_t entryPos, curpos;

    int64_t pos = avio_tell(pb);
    avio_wb32(pb, 0); /* size */
    ffio_wfourcc(pb, "stsc");
    avio_wb32(pb, 0); // version & flags
    entryPos = avio_tell(pb);
    avio_wb32(pb, track->chunkCount); // entry count
    for (i = 0; i < track->entry; i++) {
        if (oldval != track->cluster[i].samples_in_chunk && track->cluster[i].chunkNum) {
            avio_wb32(pb, track->cluster[i].chunkNum); // first chunk
            avio_wb32(pb, track->cluster[i].samples_in_chunk); // samples per chunk
            avio_wb32(pb, 0x1); // sample description index
            oldval = track->cluster[i].samples_in_chunk;
            index++;
        }
    }
    curpos = avio_tell(pb);
    avio_seek(pb, entryPos, SEEK_SET);
    avio_wb32(pb, index); // rewrite size
    avio_seek(pb, curpos, SEEK_SET);

    return update_size(pb, pos);
}

/* Sync sample atom */
static int mov_write_stss_tag(AVIOContext *pb, MOVTrack *track, uint32_t flag)
{
    int64_t curpos, entryPos;
    int i, index = 0;
    int64_t pos = avio_tell(pb);
    avio_wb32(pb, 0); // size
    ffio_wfourcc(pb, flag == MOV_SYNC_SAMPLE ? "stss" : "stps");
    avio_wb32(pb, 0); // version & flags
    entryPos = avio_tell(pb);
    avio_wb32(pb, track->entry); // entry count
    for (i = 0; i < track->entry; i++) {
        if (track->cluster[i].flags & flag) {
            avio_wb32(pb, i + 1);
            index++;
        }
    }
    curpos = avio_tell(pb);
    avio_seek(pb, entryPos, SEEK_SET);
    avio_wb32(pb, index); // rewrite size
    avio_seek(pb, curpos, SEEK_SET);
    return update_size(pb, pos);
}

static int mov_write_amr_tag(AVIOContext *pb, MOVTrack *track)
{
    avio_wb32(pb, 0x11); /* size */
    if (track->mode == MODE_MOV) ffio_wfourcc(pb, "samr");
    else                         ffio_wfourcc(pb, "damr");
    ffio_wfourcc(pb, "FFMP");
    avio_w8(pb, 0); /* decoder version */

    avio_wb16(pb, 0x81FF); /* Mode set (all modes for AMR_NB) */
    avio_w8(pb, 0x00); /* Mode change period (no restriction) */
    avio_w8(pb, 0x01); /* Frames per sample */
    return 0x11;
}

static int mov_write_ac3_tag(AVIOContext *pb, MOVTrack *track)
{
    GetBitContext gbc;
    PutBitContext pbc;
    uint8_t buf[3];
    int fscod, bsid, bsmod, acmod, lfeon, frmsizecod;

    if (track->vos_len < 7)
        return -1;

    avio_wb32(pb, 11);
    ffio_wfourcc(pb, "dac3");

    init_get_bits(&gbc, track->vos_data + 4, (track->vos_len - 4) * 8);
    fscod      = get_bits(&gbc, 2);
    frmsizecod = get_bits(&gbc, 6);
    bsid       = get_bits(&gbc, 5);
    bsmod      = get_bits(&gbc, 3);
    acmod      = get_bits(&gbc, 3);
    if (acmod == 2) {
        skip_bits(&gbc, 2); // dsurmod
    } else {
        if ((acmod & 1) && acmod != 1)
            skip_bits(&gbc, 2); // cmixlev
        if (acmod & 4)
            skip_bits(&gbc, 2); // surmixlev
    }
    lfeon = get_bits1(&gbc);

    init_put_bits(&pbc, buf, sizeof(buf));
    put_bits(&pbc, 2, fscod);
    put_bits(&pbc, 5, bsid);
    put_bits(&pbc, 3, bsmod);
    put_bits(&pbc, 3, acmod);
    put_bits(&pbc, 1, lfeon);
    put_bits(&pbc, 5, frmsizecod >> 1); // bit_rate_code
    put_bits(&pbc, 5, 0); // reserved

    flush_put_bits(&pbc);
    avio_write(pb, buf, sizeof(buf));

    return 11;
}

struct eac3_info {
    AVPacket pkt;
    uint8_t ec3_done;
    uint8_t num_blocks;

    /* Layout of the EC3SpecificBox */
    /* maximum bitrate */
    uint16_t data_rate;
    /* number of independent substreams */
    uint8_t  num_ind_sub;
    struct {
        /* sample rate code (see ff_ac3_sample_rate_tab) 2 bits */
        uint8_t fscod;
        /* bit stream identification 5 bits */
        uint8_t bsid;
        /* one bit reserved */
        /* audio service mixing (not supported yet) 1 bit */
        /* bit stream mode 3 bits */
        uint8_t bsmod;
        /* audio coding mode 3 bits */
        uint8_t acmod;
        /* sub woofer on 1 bit */
        uint8_t lfeon;
        /* 3 bits reserved */
        /* number of dependent substreams associated with this substream 4 bits */
        uint8_t num_dep_sub;
        /* channel locations of the dependent substream(s), if any, 9 bits */
        uint16_t chan_loc;
        /* if there is no dependent substream, then one bit reserved instead */
    } substream[1]; /* TODO: support 8 independent substreams */
};

#if CONFIG_AC3_PARSER
static int handle_eac3(MOVMuxContext *mov, AVPacket *pkt, MOVTrack *track)
{
    GetBitContext gbc;
    AC3HeaderInfo tmp, *hdr = &tmp;
    struct eac3_info *info;
    int num_blocks;

    if (!track->eac3_priv && !(track->eac3_priv = av_mallocz(sizeof(*info))))
        return AVERROR(ENOMEM);
    info = track->eac3_priv;

    init_get_bits(&gbc, pkt->data, pkt->size * 8);
    if (avpriv_ac3_parse_header2(&gbc, &hdr) < 0) {
        /* drop the packets until we see a good one */
        if (!track->entry) {
            av_log(mov, AV_LOG_WARNING, "Dropping invalid packet from start of the stream\n");
            return 0;
        }
        return AVERROR_INVALIDDATA;
    }

    info->data_rate = FFMAX(info->data_rate, hdr->bit_rate / 1000);
    num_blocks = hdr->num_blocks;

    if (!info->ec3_done) {
        /* AC-3 substream must be the first one */
        if (hdr->bitstream_id <= 10 && hdr->substreamid != 0)
            return AVERROR(EINVAL);

        /* this should always be the case, given that our AC-3 parser
         * concatenates dependent frames to their independent parent */
        if (hdr->frame_type == EAC3_FRAME_TYPE_INDEPENDENT) {
            /* substream ids must be incremental */
            if (hdr->substreamid > info->num_ind_sub + 1)
                return AVERROR(EINVAL);

            if (hdr->substreamid == info->num_ind_sub + 1) {
                //info->num_ind_sub++;
                avpriv_request_sample(track->enc, "Multiple independent substreams");
                return AVERROR_PATCHWELCOME;
            } else if (hdr->substreamid < info->num_ind_sub ||
                       hdr->substreamid == 0 && info->substream[0].bsid) {
                info->ec3_done = 1;
                goto concatenate;
            }
        }

        /* fill the info needed for the "dec3" atom */
        info->substream[hdr->substreamid].fscod = hdr->sr_code;
        info->substream[hdr->substreamid].bsid  = hdr->bitstream_id;
        info->substream[hdr->substreamid].bsmod = hdr->bitstream_mode;
        info->substream[hdr->substreamid].acmod = hdr->channel_mode;
        info->substream[hdr->substreamid].lfeon = hdr->lfe_on;

        /* Parse dependent substream(s), if any */
        if (pkt->size != hdr->frame_size) {
            int cumul_size = hdr->frame_size;
            int parent = hdr->substreamid;

            while (cumul_size != pkt->size) {
                int i;
                init_get_bits(&gbc, pkt->data + cumul_size, (pkt->size - cumul_size) * 8);
                if (avpriv_ac3_parse_header2(&gbc, &hdr) < 0)
                    return AVERROR_INVALIDDATA;
                if (hdr->frame_type != EAC3_FRAME_TYPE_DEPENDENT)
                    return AVERROR(EINVAL);
                cumul_size += hdr->frame_size;
                info->substream[parent].num_dep_sub++;

                /* header is parsed up to lfeon, but custom channel map may be needed */
                /* skip bsid */
                skip_bits(&gbc, 5);
                /* skip volume control params */
                for (i = 0; i < (hdr->channel_mode ? 1 : 2); i++) {
                    skip_bits(&gbc, 5); // skip dialog normalization
                    if (get_bits1(&gbc)) {
                        skip_bits(&gbc, 8); // skip compression gain word
                    }
                }
                /* get the dependent stream channel map, if exists */
                if (get_bits1(&gbc))
                    info->substream[parent].chan_loc |= (get_bits(&gbc, 16) >> 5) & 0x1f;
                else
                    info->substream[parent].chan_loc |= hdr->channel_mode;
            }
        }
    }

concatenate:
    if (!info->num_blocks && num_blocks == 6)
        return pkt->size;
    else if (info->num_blocks + num_blocks > 6)
        return AVERROR_INVALIDDATA;

    if (!info->num_blocks) {
        int ret;
        if ((ret = av_copy_packet(&info->pkt, pkt)) < 0)
            return ret;
        info->num_blocks = num_blocks;
        return 0;
    } else {
        int ret;
        if ((ret = av_grow_packet(&info->pkt, pkt->size)) < 0)
            return ret;
        memcpy(info->pkt.data + info->pkt.size - pkt->size, pkt->data, pkt->size);
        info->num_blocks += num_blocks;
        info->pkt.duration += pkt->duration;
        if ((ret = av_copy_packet_side_data(&info->pkt, pkt)) < 0)
            return ret;
        if (info->num_blocks != 6)
            return 0;
        av_free_packet(pkt);
        if ((ret = av_copy_packet(pkt, &info->pkt)) < 0)
            return ret;
        av_free_packet(&info->pkt);
        info->num_blocks = 0;
    }

    return pkt->size;
}
#endif

static int mov_write_eac3_tag(AVIOContext *pb, MOVTrack *track)
{
    PutBitContext pbc;
    uint8_t *buf;
    struct eac3_info *info;
    int size, i;

    if (!track->eac3_priv)
        return AVERROR(EINVAL);

    info = track->eac3_priv;
    size = 2 + 4 * (info->num_ind_sub + 1);
    buf = av_malloc(size);
    if (!buf) {
        size = AVERROR(ENOMEM);
        goto end;
    }

    init_put_bits(&pbc, buf, size);
    put_bits(&pbc, 13, info->data_rate);
    put_bits(&pbc,  3, info->num_ind_sub);
    for (i = 0; i <= info->num_ind_sub; i++) {
        put_bits(&pbc, 2, info->substream[i].fscod);
        put_bits(&pbc, 5, info->substream[i].bsid);
        put_bits(&pbc, 1, 0); /* reserved */
        put_bits(&pbc, 1, 0); /* asvc */
        put_bits(&pbc, 3, info->substream[i].bsmod);
        put_bits(&pbc, 3, info->substream[i].acmod);
        put_bits(&pbc, 1, info->substream[i].lfeon);
        put_bits(&pbc, 5, 0); /* reserved */
        put_bits(&pbc, 4, info->substream[i].num_dep_sub);
        if (!info->substream[i].num_dep_sub) {
            put_bits(&pbc, 1, 0); /* reserved */
            size--;
        } else {
            put_bits(&pbc, 9, info->substream[i].chan_loc);
        }
    }
    flush_put_bits(&pbc);

    avio_wb32(pb, size + 8);
    ffio_wfourcc(pb, "dec3");
    avio_write(pb, buf, size);

    av_free(buf);

end:
    av_free_packet(&info->pkt);
    av_freep(&track->eac3_priv);

    return size;
}

/**
 * This function writes extradata "as is".
 * Extradata must be formatted like a valid atom (with size and tag).
 */
static int mov_write_extradata_tag(AVIOContext *pb, MOVTrack *track)
{
    avio_write(pb, track->enc->extradata, track->enc->extradata_size);
    return track->enc->extradata_size;
}

static int mov_write_enda_tag(AVIOContext *pb)
{
    avio_wb32(pb, 10);
    ffio_wfourcc(pb, "enda");
    avio_wb16(pb, 1); /* little endian */
    return 10;
}

static int mov_write_enda_tag_be(AVIOContext *pb)
{
  avio_wb32(pb, 10);
  ffio_wfourcc(pb, "enda");
  avio_wb16(pb, 0); /* big endian */
  return 10;
}

static void put_descr(AVIOContext *pb, int tag, unsigned int size)
{
    int i = 3;
    avio_w8(pb, tag);
    for (; i > 0; i--)
        avio_w8(pb, (size >> (7 * i)) | 0x80);
    avio_w8(pb, size & 0x7F);
}

static unsigned compute_avg_bitrate(MOVTrack *track)
{
    uint64_t size = 0;
    int i;
    if (!track->track_duration)
        return 0;
    for (i = 0; i < track->entry; i++)
        size += track->cluster[i].size;
    return size * 8 * track->timescale / track->track_duration;
}

static int mov_write_esds_tag(AVIOContext *pb, MOVTrack *track) // Basic
{
    int64_t pos = avio_tell(pb);
    int decoder_specific_info_len = track->vos_len ? 5 + track->vos_len : 0;
    unsigned avg_bitrate;

    avio_wb32(pb, 0); // size
    ffio_wfourcc(pb, "esds");
    avio_wb32(pb, 0); // Version

    // ES descriptor
    put_descr(pb, 0x03, 3 + 5+13 + decoder_specific_info_len + 5+1);
    avio_wb16(pb, track->track_id);
    avio_w8(pb, 0x00); // flags (= no flags)

    // DecoderConfig descriptor
    put_descr(pb, 0x04, 13 + decoder_specific_info_len);

    // Object type indication
    if ((track->enc->codec_id == AV_CODEC_ID_MP2 ||
         track->enc->codec_id == AV_CODEC_ID_MP3) &&
        track->enc->sample_rate > 24000)
        avio_w8(pb, 0x6B); // 11172-3
    else
        avio_w8(pb, ff_codec_get_tag(ff_mp4_obj_type, track->enc->codec_id));

    // the following fields is made of 6 bits to identify the streamtype (4 for video, 5 for audio)
    // plus 1 bit to indicate upstream and 1 bit set to 1 (reserved)
    if (track->enc->codec_id == AV_CODEC_ID_DVD_SUBTITLE)
        avio_w8(pb, (0x38 << 2) | 1); // flags (= NeroSubpicStream)
    else if (track->enc->codec_type == AVMEDIA_TYPE_AUDIO)
        avio_w8(pb, 0x15); // flags (= Audiostream)
    else
        avio_w8(pb, 0x11); // flags (= Visualstream)

    avio_wb24(pb, track->enc->rc_buffer_size >> 3); // Buffersize DB

    avg_bitrate = compute_avg_bitrate(track);
    // maxbitrate (FIXME should be max rate in any 1 sec window)
    avio_wb32(pb, FFMAX3(track->enc->bit_rate, track->enc->rc_max_rate, avg_bitrate));
    avio_wb32(pb, avg_bitrate);

    if (track->vos_len) {
        // DecoderSpecific info descriptor
        put_descr(pb, 0x05, track->vos_len);
        avio_write(pb, track->vos_data, track->vos_len);
    }

    // SL descriptor
    put_descr(pb, 0x06, 1);
    avio_w8(pb, 0x02);
    return update_size(pb, pos);
}

static int mov_pcm_le_gt16(enum AVCodecID codec_id)
{
    return codec_id == AV_CODEC_ID_PCM_S24LE ||
           codec_id == AV_CODEC_ID_PCM_S32LE ||
           codec_id == AV_CODEC_ID_PCM_F32LE ||
           codec_id == AV_CODEC_ID_PCM_F64LE;
}

static int mov_pcm_be_gt16(enum AVCodecID codec_id)
{
    return codec_id == AV_CODEC_ID_PCM_S24BE ||
           codec_id == AV_CODEC_ID_PCM_S32BE ||
           codec_id == AV_CODEC_ID_PCM_F32BE ||
           codec_id == AV_CODEC_ID_PCM_F64BE;
}

static int mov_write_ms_tag(AVIOContext *pb, MOVTrack *track)
{
    int ret;
    int64_t pos = avio_tell(pb);
    avio_wb32(pb, 0);
    avio_wl32(pb, track->tag); // store it byteswapped
    track->enc->codec_tag = av_bswap16(track->tag >> 16);
    if ((ret = ff_put_wav_header(pb, track->enc, 0)) < 0)
        return ret;
    return update_size(pb, pos);
}

static int mov_write_wfex_tag(AVIOContext *pb, MOVTrack *track)
{
    int ret;
    int64_t pos = avio_tell(pb);
    avio_wb32(pb, 0);
    ffio_wfourcc(pb, "wfex");
    if ((ret = ff_put_wav_header(pb, track->enc, FF_PUT_WAV_HEADER_FORCE_WAVEFORMATEX)) < 0)
        return ret;
    return update_size(pb, pos);
}

static int mov_write_chan_tag(AVIOContext *pb, MOVTrack *track)
{
    uint32_t layout_tag, bitmap;
    int64_t pos = avio_tell(pb);

    layout_tag = ff_mov_get_channel_layout_tag(track->enc->codec_id,
                                               track->enc->channel_layout,
                                               &bitmap);
    if (!layout_tag) {
        av_log(track->enc, AV_LOG_WARNING, "not writing 'chan' tag due to "
               "lack of channel information\n");
        return 0;
    }

    if (track->multichannel_as_mono)
        return 0;

    avio_wb32(pb, 0);           // Size
    ffio_wfourcc(pb, "chan");   // Type
    avio_w8(pb, 0);             // Version
    avio_wb24(pb, 0);           // Flags
    avio_wb32(pb, layout_tag);  // mChannelLayoutTag
    avio_wb32(pb, bitmap);      // mChannelBitmap
    avio_wb32(pb, 0);           // mNumberChannelDescriptions

    return update_size(pb, pos);
}

static int mov_write_wave_tag(AVIOContext *pb, MOVTrack *track)
{
    int64_t pos = avio_tell(pb);

    avio_wb32(pb, 0);     /* size */
    ffio_wfourcc(pb, "wave");

    if (track->enc->codec_id != AV_CODEC_ID_QDM2) {
    avio_wb32(pb, 12);    /* size */
    ffio_wfourcc(pb, "frma");
    avio_wl32(pb, track->tag);
    }

    if (track->enc->codec_id == AV_CODEC_ID_AAC) {
        /* useless atom needed by mplayer, ipod, not needed by quicktime */
        avio_wb32(pb, 12); /* size */
        ffio_wfourcc(pb, "mp4a");
        avio_wb32(pb, 0);
        mov_write_esds_tag(pb, track);
    } else if (mov_pcm_le_gt16(track->enc->codec_id))  {
      mov_write_enda_tag(pb);
    } else if (mov_pcm_be_gt16(track->enc->codec_id))  {
      mov_write_enda_tag_be(pb);
    } else if (track->enc->codec_id == AV_CODEC_ID_AMR_NB) {
        mov_write_amr_tag(pb, track);
    } else if (track->enc->codec_id == AV_CODEC_ID_AC3) {
        mov_write_ac3_tag(pb, track);
    } else if (track->enc->codec_id == AV_CODEC_ID_EAC3) {
        mov_write_eac3_tag(pb, track);
    } else if (track->enc->codec_id == AV_CODEC_ID_ALAC ||
               track->enc->codec_id == AV_CODEC_ID_QDM2) {
        mov_write_extradata_tag(pb, track);
    } else if (track->enc->codec_id == AV_CODEC_ID_ADPCM_MS ||
               track->enc->codec_id == AV_CODEC_ID_ADPCM_IMA_WAV) {
        mov_write_ms_tag(pb, track);
    }

    avio_wb32(pb, 8);     /* size */
    avio_wb32(pb, 0);     /* null tag */

    return update_size(pb, pos);
}

static int mov_write_dvc1_structs(MOVTrack *track, uint8_t *buf)
{
    uint8_t *unescaped;
    const uint8_t *start, *next, *end = track->vos_data + track->vos_len;
    int unescaped_size, seq_found = 0;
    int level = 0, interlace = 0;
    int packet_seq   = track->vc1_info.packet_seq;
    int packet_entry = track->vc1_info.packet_entry;
    int slices       = track->vc1_info.slices;
    PutBitContext pbc;

    if (track->start_dts == AV_NOPTS_VALUE) {
        /* No packets written yet, vc1_info isn't authoritative yet. */
        /* Assume inline sequence and entry headers. */
        packet_seq = packet_entry = 1;
        av_log(NULL, AV_LOG_WARNING,
               "moov atom written before any packets, unable to write correct "
               "dvc1 atom. Set the delay_moov flag to fix this.\n");
    }

    unescaped = av_mallocz(track->vos_len + FF_INPUT_BUFFER_PADDING_SIZE);
    if (!unescaped)
        return AVERROR(ENOMEM);
    start = find_next_marker(track->vos_data, end);
    for (next = start; next < end; start = next) {
        GetBitContext gb;
        int size;
        next = find_next_marker(start + 4, end);
        size = next - start - 4;
        if (size <= 0)
            continue;
        unescaped_size = vc1_unescape_buffer(start + 4, size, unescaped);
        init_get_bits(&gb, unescaped, 8 * unescaped_size);
        if (AV_RB32(start) == VC1_CODE_SEQHDR) {
            int profile = get_bits(&gb, 2);
            if (profile != PROFILE_ADVANCED) {
                av_free(unescaped);
                return AVERROR(ENOSYS);
            }
            seq_found = 1;
            level = get_bits(&gb, 3);
            /* chromaformat, frmrtq_postproc, bitrtq_postproc, postprocflag,
             * width, height */
            skip_bits_long(&gb, 2 + 3 + 5 + 1 + 2*12);
            skip_bits(&gb, 1); /* broadcast */
            interlace = get_bits1(&gb);
            skip_bits(&gb, 4); /* tfcntrflag, finterpflag, reserved, psf */
        }
    }
    if (!seq_found) {
        av_free(unescaped);
        return AVERROR(ENOSYS);
    }

    init_put_bits(&pbc, buf, 7);
    /* VC1DecSpecStruc */
    put_bits(&pbc, 4, 12); /* profile - advanced */
    put_bits(&pbc, 3, level);
    put_bits(&pbc, 1, 0); /* reserved */
    /* VC1AdvDecSpecStruc */
    put_bits(&pbc, 3, level);
    put_bits(&pbc, 1, 0); /* cbr */
    put_bits(&pbc, 6, 0); /* reserved */
    put_bits(&pbc, 1, !interlace); /* no interlace */
    put_bits(&pbc, 1, !packet_seq); /* no multiple seq */
    put_bits(&pbc, 1, !packet_entry); /* no multiple entry */
    put_bits(&pbc, 1, !slices); /* no slice code */
    put_bits(&pbc, 1, 0); /* no bframe */
    put_bits(&pbc, 1, 0); /* reserved */

    /* framerate */
    if (track->st->avg_frame_rate.num > 0 && track->st->avg_frame_rate.den > 0)
        put_bits32(&pbc, track->st->avg_frame_rate.num / track->st->avg_frame_rate.den);
    else
        put_bits32(&pbc, 0xffffffff);

    flush_put_bits(&pbc);

    av_free(unescaped);

    return 0;
}

static int mov_write_dvc1_tag(AVIOContext *pb, MOVTrack *track)
{
    uint8_t buf[7] = { 0 };
    int ret;

    if ((ret = mov_write_dvc1_structs(track, buf)) < 0)
        return ret;

    avio_wb32(pb, track->vos_len + 8 + sizeof(buf));
    ffio_wfourcc(pb, "dvc1");
    avio_write(pb, buf, sizeof(buf));
    avio_write(pb, track->vos_data, track->vos_len);

    return 0;
}

static int mov_write_glbl_tag(AVIOContext *pb, MOVTrack *track)
{
    avio_wb32(pb, track->vos_len + 8);
    ffio_wfourcc(pb, "glbl");
    avio_write(pb, track->vos_data, track->vos_len);
    return 8 + track->vos_len;
}

/**
 * Compute flags for 'lpcm' tag.
 * See CoreAudioTypes and AudioStreamBasicDescription at Apple.
 */
static int mov_get_lpcm_flags(enum AVCodecID codec_id)
{
    switch (codec_id) {
    case AV_CODEC_ID_PCM_F32BE:
    case AV_CODEC_ID_PCM_F64BE:
        return 11;
    case AV_CODEC_ID_PCM_F32LE:
    case AV_CODEC_ID_PCM_F64LE:
        return 9;
    case AV_CODEC_ID_PCM_U8:
        return 10;
    case AV_CODEC_ID_PCM_S16BE:
    case AV_CODEC_ID_PCM_S24BE:
    case AV_CODEC_ID_PCM_S32BE:
        return 14;
    case AV_CODEC_ID_PCM_S8:
    case AV_CODEC_ID_PCM_S16LE:
    case AV_CODEC_ID_PCM_S24LE:
    case AV_CODEC_ID_PCM_S32LE:
        return 12;
    default:
        return 0;
    }
}

static int get_cluster_duration(MOVTrack *track, int cluster_idx)
{
    int64_t next_dts;

    if (cluster_idx >= track->entry)
        return 0;

    if (cluster_idx + 1 == track->entry)
        next_dts = track->track_duration + track->start_dts;
    else
        next_dts = track->cluster[cluster_idx + 1].dts;

    next_dts -= track->cluster[cluster_idx].dts;

    av_assert0(next_dts >= 0);
    av_assert0(next_dts <= INT_MAX);

    return next_dts;
}

static int get_samples_per_packet(MOVTrack *track)
{
    int i, first_duration;

// return track->enc->frame_size;

    /* use 1 for raw PCM */
    if (!track->audio_vbr)
        return 1;

    /* check to see if duration is constant for all clusters */
    if (!track->entry)
        return 0;
    first_duration = get_cluster_duration(track, 0);
    for (i = 1; i < track->entry; i++) {
        if (get_cluster_duration(track, i) != first_duration)
            return 0;
    }
    return first_duration;
}

static int mov_write_audio_tag(AVIOContext *pb, MOVTrack *track)
{
    int64_t pos = avio_tell(pb);
    int version = 0;
    uint32_t tag = track->tag;

    if (track->mode == MODE_MOV) {
        if (track->timescale > UINT16_MAX) {
            if (mov_get_lpcm_flags(track->enc->codec_id))
                tag = AV_RL32("lpcm");
            version = 2;
        } else if (track->audio_vbr || mov_pcm_le_gt16(track->enc->codec_id) ||
                   mov_pcm_be_gt16(track->enc->codec_id) ||
                   track->enc->codec_id == AV_CODEC_ID_ADPCM_MS ||
                   track->enc->codec_id == AV_CODEC_ID_ADPCM_IMA_WAV ||
                   track->enc->codec_id == AV_CODEC_ID_QDM2) {
            version = 1;
        }
    }

    avio_wb32(pb, 0); /* size */
    avio_wl32(pb, tag); // store it byteswapped
    avio_wb32(pb, 0); /* Reserved */
    avio_wb16(pb, 0); /* Reserved */
    avio_wb16(pb, 1); /* Data-reference index, XXX  == 1 */

    /* SoundDescription */
    avio_wb16(pb, version); /* Version */
    avio_wb16(pb, 0); /* Revision level */
    avio_wb32(pb, 0); /* Reserved */

    if (version == 2) {
        avio_wb16(pb, 3);
        avio_wb16(pb, 16);
        avio_wb16(pb, 0xfffe);
        avio_wb16(pb, 0);
        avio_wb32(pb, 0x00010000);
        avio_wb32(pb, 72);
        avio_wb64(pb, av_double2int(track->enc->sample_rate));
        avio_wb32(pb, track->enc->channels);
        avio_wb32(pb, 0x7F000000);
        avio_wb32(pb, av_get_bits_per_sample(track->enc->codec_id));
        avio_wb32(pb, mov_get_lpcm_flags(track->enc->codec_id));
        avio_wb32(pb, track->sample_size);
        avio_wb32(pb, get_samples_per_packet(track));
    } else {
        if (track->mode == MODE_MOV) {
            avio_wb16(pb, track->enc->channels);
            if (track->enc->codec_id == AV_CODEC_ID_PCM_U8 ||
                track->enc->codec_id == AV_CODEC_ID_PCM_S8)
                avio_wb16(pb, 8); /* bits per sample */
            else if (track->enc->codec_id == AV_CODEC_ID_ADPCM_G726)
                avio_wb16(pb, track->enc->bits_per_coded_sample);
            else
                avio_wb16(pb, 16);
            avio_wb16(pb, track->audio_vbr ? -2 : 0); /* compression ID */
        } else { /* reserved for mp4/3gp */
            avio_wb16(pb, 2);
            avio_wb16(pb, 16);
            avio_wb16(pb, 0);
        }

        avio_wb16(pb, 0); /* packet size (= 0) */
        avio_wb16(pb, track->enc->sample_rate <= UINT16_MAX ?
                      track->enc->sample_rate : 0);
        avio_wb16(pb, 0); /* Reserved */
    }

    if (version == 1) { /* SoundDescription V1 extended info */
        if (mov_pcm_le_gt16(track->enc->codec_id) ||
            mov_pcm_be_gt16(track->enc->codec_id))
            avio_wb32(pb, 1); /*  must be 1 for  uncompressed formats */
        else
            avio_wb32(pb, track->enc->frame_size); /* Samples per packet */
        avio_wb32(pb, track->sample_size / track->enc->channels); /* Bytes per packet */
        avio_wb32(pb, track->sample_size); /* Bytes per frame */
        avio_wb32(pb, 2); /* Bytes per sample */
    }

    if (track->mode == MODE_MOV &&
        (track->enc->codec_id == AV_CODEC_ID_AAC           ||
         track->enc->codec_id == AV_CODEC_ID_AC3           ||
         track->enc->codec_id == AV_CODEC_ID_EAC3          ||
         track->enc->codec_id == AV_CODEC_ID_AMR_NB        ||
         track->enc->codec_id == AV_CODEC_ID_ALAC          ||
         track->enc->codec_id == AV_CODEC_ID_ADPCM_MS      ||
         track->enc->codec_id == AV_CODEC_ID_ADPCM_IMA_WAV ||
         track->enc->codec_id == AV_CODEC_ID_QDM2          ||
         (mov_pcm_le_gt16(track->enc->codec_id) && version==1) ||
         (mov_pcm_be_gt16(track->enc->codec_id) && version==1)))
        mov_write_wave_tag(pb, track);
    else if (track->tag == MKTAG('m','p','4','a'))
        mov_write_esds_tag(pb, track);
    else if (track->enc->codec_id == AV_CODEC_ID_AMR_NB)
        mov_write_amr_tag(pb, track);
    else if (track->enc->codec_id == AV_CODEC_ID_AC3)
        mov_write_ac3_tag(pb, track);
    else if (track->enc->codec_id == AV_CODEC_ID_EAC3)
        mov_write_eac3_tag(pb, track);
    else if (track->enc->codec_id == AV_CODEC_ID_ALAC)
        mov_write_extradata_tag(pb, track);
    else if (track->enc->codec_id == AV_CODEC_ID_WMAPRO)
        mov_write_wfex_tag(pb, track);
    else if (track->vos_len > 0)
        mov_write_glbl_tag(pb, track);

    if (track->mode == MODE_MOV && track->enc->codec_type == AVMEDIA_TYPE_AUDIO)
        mov_write_chan_tag(pb, track);

    return update_size(pb, pos);
}

static int mov_write_d263_tag(AVIOContext *pb)
{
    avio_wb32(pb, 0xf); /* size */
    ffio_wfourcc(pb, "d263");
    ffio_wfourcc(pb, "FFMP");
    avio_w8(pb, 0); /* decoder version */
    /* FIXME use AVCodecContext level/profile, when encoder will set values */
    avio_w8(pb, 0xa); /* level */
    avio_w8(pb, 0); /* profile */
    return 0xf;
}

static int mov_write_avcc_tag(AVIOContext *pb, MOVTrack *track)
{
    int64_t pos = avio_tell(pb);

    avio_wb32(pb, 0);
    ffio_wfourcc(pb, "avcC");
    ff_isom_write_avcc(pb, track->vos_data, track->vos_len);
    return update_size(pb, pos);
}

static int mov_write_hvcc_tag(AVIOContext *pb, MOVTrack *track)
{
    int64_t pos = avio_tell(pb);

    avio_wb32(pb, 0);
    ffio_wfourcc(pb, "hvcC");
    ff_isom_write_hvcc(pb, track->vos_data, track->vos_len, 0);
    return update_size(pb, pos);
}

/* also used by all avid codecs (dv, imx, meridien) and their variants */
static int mov_write_avid_tag(AVIOContext *pb, MOVTrack *track)
{
    int i;
    int interlaced;
    int cid;

    if (track->vos_data && track->vos_len > 0x29) {
        if (track->vos_data[0] == 0x00 &&
            track->vos_data[1] == 0x00 &&
            track->vos_data[2] == 0x02 &&
            track->vos_data[3] == 0x80 &&
            (track->vos_data[4] == 0x01 || track->vos_data[4] == 0x02)) {
            /* looks like a DNxHD bit stream */
            interlaced = (track->vos_data[5] & 2);
            cid = AV_RB32(track->vos_data + 0x28);
        } else {
            av_log(NULL, AV_LOG_WARNING, "Could not locate DNxHD bit stream in vos_data\n");
            return 0;
        }
    } else {
        av_log(NULL, AV_LOG_WARNING, "Could not locate DNxHD bit stream, vos_data too small\n");
        return 0;
    }

    avio_wb32(pb, 24); /* size */
    ffio_wfourcc(pb, "ACLR");
    ffio_wfourcc(pb, "ACLR");
    ffio_wfourcc(pb, "0001");
    if (track->enc->color_range == AVCOL_RANGE_MPEG || /* Legal range (16-235) */
        track->enc->color_range == AVCOL_RANGE_UNSPECIFIED) {
        avio_wb32(pb, 1); /* Corresponds to 709 in official encoder */
    } else { /* Full range (0-255) */
        avio_wb32(pb, 2); /* Corresponds to RGB in official encoder */
    }
    avio_wb32(pb, 0); /* unknown */

    avio_wb32(pb, 24); /* size */
    ffio_wfourcc(pb, "APRG");
    ffio_wfourcc(pb, "APRG");
    ffio_wfourcc(pb, "0001");
    avio_wb32(pb, 1); /* unknown */
    avio_wb32(pb, 0); /* unknown */

    avio_wb32(pb, 120); /* size */
    ffio_wfourcc(pb, "ARES");
    ffio_wfourcc(pb, "ARES");
    ffio_wfourcc(pb, "0001");
    avio_wb32(pb, cid); /* dnxhd cid, some id ? */
    avio_wb32(pb, track->enc->width);
    /* values below are based on samples created with quicktime and avid codecs */
    if (interlaced) {
        avio_wb32(pb, track->enc->height / 2);
        avio_wb32(pb, 2); /* unknown */
        avio_wb32(pb, 0); /* unknown */
        avio_wb32(pb, 4); /* unknown */
    } else {
        avio_wb32(pb, track->enc->height);
        avio_wb32(pb, 1); /* unknown */
        avio_wb32(pb, 0); /* unknown */
        if (track->enc->height == 1080)
            avio_wb32(pb, 5); /* unknown */
        else
            avio_wb32(pb, 6); /* unknown */
    }
    /* padding */
    for (i = 0; i < 10; i++)
        avio_wb64(pb, 0);

    return 0;
}

static int mov_write_dpxe_tag(AVIOContext *pb, MOVTrack *track)
{
    avio_wb32(pb, 12);
    ffio_wfourcc(pb, "DpxE");
    if (track->enc->extradata_size >= 12 &&
        !memcmp(&track->enc->extradata[4], "DpxE", 4)) {
        avio_wb32(pb, track->enc->extradata[11]);
    } else {
        avio_wb32(pb, 1);
    }
    return 0;
}

static int mp4_get_codec_tag(AVFormatContext *s, MOVTrack *track)
{
    int tag = track->enc->codec_tag;

    if (!ff_codec_get_tag(ff_mp4_obj_type, track->enc->codec_id))
        return 0;

    if      (track->enc->codec_id == AV_CODEC_ID_H264)      tag = MKTAG('a','v','c','1');
    else if (track->enc->codec_id == AV_CODEC_ID_HEVC)      tag = MKTAG('h','e','v','1');
    else if (track->enc->codec_id == AV_CODEC_ID_AC3)       tag = MKTAG('a','c','-','3');
    else if (track->enc->codec_id == AV_CODEC_ID_EAC3)      tag = MKTAG('e','c','-','3');
    else if (track->enc->codec_id == AV_CODEC_ID_DIRAC)     tag = MKTAG('d','r','a','c');
    else if (track->enc->codec_id == AV_CODEC_ID_MOV_TEXT)  tag = MKTAG('t','x','3','g');
    else if (track->enc->codec_id == AV_CODEC_ID_VC1)       tag = MKTAG('v','c','-','1');
    else if (track->enc->codec_type == AVMEDIA_TYPE_VIDEO)  tag = MKTAG('m','p','4','v');
    else if (track->enc->codec_type == AVMEDIA_TYPE_AUDIO)  tag = MKTAG('m','p','4','a');
    else if (track->enc->codec_id == AV_CODEC_ID_DVD_SUBTITLE)  tag = MKTAG('m','p','4','s');

    return tag;
}

static const AVCodecTag codec_ipod_tags[] = {
    { AV_CODEC_ID_H264,     MKTAG('a','v','c','1') },
    { AV_CODEC_ID_MPEG4,    MKTAG('m','p','4','v') },
    { AV_CODEC_ID_AAC,      MKTAG('m','p','4','a') },
    { AV_CODEC_ID_ALAC,     MKTAG('a','l','a','c') },
    { AV_CODEC_ID_AC3,      MKTAG('a','c','-','3') },
    { AV_CODEC_ID_MOV_TEXT, MKTAG('t','x','3','g') },
    { AV_CODEC_ID_MOV_TEXT, MKTAG('t','e','x','t') },
    { AV_CODEC_ID_NONE, 0 },
};

static int ipod_get_codec_tag(AVFormatContext *s, MOVTrack *track)
{
    int tag = track->enc->codec_tag;

    // keep original tag for subs, ipod supports both formats
    if (!(track->enc->codec_type == AVMEDIA_TYPE_SUBTITLE &&
          (tag == MKTAG('t', 'x', '3', 'g') ||
           tag == MKTAG('t', 'e', 'x', 't'))))
        tag = ff_codec_get_tag(codec_ipod_tags, track->enc->codec_id);

    if (!av_match_ext(s->filename, "m4a") &&
        !av_match_ext(s->filename, "m4b") &&
        !av_match_ext(s->filename, "m4v"))
        av_log(s, AV_LOG_WARNING, "Warning, extension is not .m4a, .m4v nor  .m4b "
               "Quicktime/Ipod might not play the file\n");

    return tag;
}

static int mov_get_dv_codec_tag(AVFormatContext *s, MOVTrack *track)
{
    int tag;

    if (track->enc->width == 720) { /* SD */
        if (track->enc->height == 480) { /* NTSC */
            if  (track->enc->pix_fmt == AV_PIX_FMT_YUV422P) tag = MKTAG('d','v','5','n');
            else                                            tag = MKTAG('d','v','c',' ');
       }else if (track->enc->pix_fmt == AV_PIX_FMT_YUV422P) tag = MKTAG('d','v','5','p');
        else if (track->enc->pix_fmt == AV_PIX_FMT_YUV420P) tag = MKTAG('d','v','c','p');
        else                                                tag = MKTAG('d','v','p','p');
    } else if (track->enc->height == 720) { /* HD 720 line */
        if  (track->st->time_base.den == 50)                tag = MKTAG('d','v','h','q');
        else                                                tag = MKTAG('d','v','h','p');
    } else if (track->enc->height == 1080) { /* HD 1080 line */
        if  (track->st->time_base.den == 25)                tag = MKTAG('d','v','h','5');
        else                                                tag = MKTAG('d','v','h','6');
    } else {
        av_log(s, AV_LOG_ERROR, "unsupported height for dv codec\n");
        return 0;
    }

    return tag;
}

static AVRational find_fps(AVFormatContext *s, AVStream *st)
{
    AVRational rate = {st->codec->time_base.den, st->codec->time_base.num};
    /* if the codec time base makes no sense, try to fallback on stream frame rate */
    if (av_timecode_check_frame_rate(rate) < 0) {
        av_log(s, AV_LOG_DEBUG, "timecode: tbc=%d/%d invalid, fallback on %d/%d\n",
               rate.num, rate.den, st->avg_frame_rate.num, st->avg_frame_rate.den);
        rate = st->avg_frame_rate;
    }

    return rate;
}

static int mov_get_mpeg2_xdcam_codec_tag(AVFormatContext *s, MOVTrack *track)
{
    int tag = track->enc->codec_tag;
    int interlaced = track->enc->field_order > AV_FIELD_PROGRESSIVE;
    AVStream *st = track->st;
    int rate = av_q2d(find_fps(s, st));

    if (!tag)
        tag = MKTAG('m', '2', 'v', '1'); //fallback tag

    if (track->enc->pix_fmt == AV_PIX_FMT_YUV420P) {
        if (track->enc->width == 1280 && track->enc->height == 720) {
            if (!interlaced) {
                if      (rate == 24) tag = MKTAG('x','d','v','4');
                else if (rate == 25) tag = MKTAG('x','d','v','5');
                else if (rate == 30) tag = MKTAG('x','d','v','1');
                else if (rate == 50) tag = MKTAG('x','d','v','a');
                else if (rate == 60) tag = MKTAG('x','d','v','9');
            }
        } else if (track->enc->width == 1440 && track->enc->height == 1080) {
            if (!interlaced) {
                if      (rate == 24) tag = MKTAG('x','d','v','6');
                else if (rate == 25) tag = MKTAG('x','d','v','7');
                else if (rate == 30) tag = MKTAG('x','d','v','8');
            } else {
                if      (rate == 25) tag = MKTAG('x','d','v','3');
                else if (rate == 30) tag = MKTAG('x','d','v','2');
            }
        } else if (track->enc->width == 1920 && track->enc->height == 1080) {
            if (!interlaced) {
                if      (rate == 24) tag = MKTAG('x','d','v','d');
                else if (rate == 25) tag = MKTAG('x','d','v','e');
                else if (rate == 30) tag = MKTAG('x','d','v','f');
            } else {
                if      (rate == 25) tag = MKTAG('x','d','v','c');
                else if (rate == 30) tag = MKTAG('x','d','v','b');
            }
        }
    } else if (track->enc->pix_fmt == AV_PIX_FMT_YUV422P) {
        if (track->enc->width == 1280 && track->enc->height == 720) {
            if (!interlaced) {
                if      (rate == 24) tag = MKTAG('x','d','5','4');
                else if (rate == 25) tag = MKTAG('x','d','5','5');
                else if (rate == 30) tag = MKTAG('x','d','5','1');
                else if (rate == 50) tag = MKTAG('x','d','5','a');
                else if (rate == 60) tag = MKTAG('x','d','5','9');
            }
        } else if (track->enc->width == 1920 && track->enc->height == 1080) {
            if (!interlaced) {
                if      (rate == 24) tag = MKTAG('x','d','5','d');
                else if (rate == 25) tag = MKTAG('x','d','5','e');
                else if (rate == 30) tag = MKTAG('x','d','5','f');
            } else {
                if      (rate == 25) tag = MKTAG('x','d','5','c');
                else if (rate == 30) tag = MKTAG('x','d','5','b');
            }
        }
    }

    return tag;
}

static int mov_get_h264_codec_tag(AVFormatContext *s, MOVTrack *track)
{
    int tag = track->enc->codec_tag;
    int interlaced = track->enc->field_order > AV_FIELD_PROGRESSIVE;
    AVStream *st = track->st;
    int rate = av_q2d(find_fps(s, st));

    if (!tag)
        tag = MKTAG('a', 'v', 'c', 'i'); //fallback tag

    if (track->enc->pix_fmt == AV_PIX_FMT_YUV420P10) {
        if (track->enc->width == 960 && track->enc->height == 720) {
            if (!interlaced) {
                if      (rate == 24) tag = MKTAG('a','i','5','p');
                else if (rate == 25) tag = MKTAG('a','i','5','q');
                else if (rate == 30) tag = MKTAG('a','i','5','p');
                else if (rate == 50) tag = MKTAG('a','i','5','q');
                else if (rate == 60) tag = MKTAG('a','i','5','p');
            }
        } else if (track->enc->width == 1440 && track->enc->height == 1080) {
            if (!interlaced) {
                if      (rate == 24) tag = MKTAG('a','i','5','3');
                else if (rate == 25) tag = MKTAG('a','i','5','2');
                else if (rate == 30) tag = MKTAG('a','i','5','3');
            } else {
                if      (rate == 50) tag = MKTAG('a','i','5','5');
                else if (rate == 60) tag = MKTAG('a','i','5','6');
            }
        }
    } else if (track->enc->pix_fmt == AV_PIX_FMT_YUV422P10) {
        if (track->enc->width == 1280 && track->enc->height == 720) {
            if (!interlaced) {
                if      (rate == 24) tag = MKTAG('a','i','1','p');
                else if (rate == 25) tag = MKTAG('a','i','1','q');
                else if (rate == 30) tag = MKTAG('a','i','1','p');
                else if (rate == 50) tag = MKTAG('a','i','1','q');
                else if (rate == 60) tag = MKTAG('a','i','1','p');
            }
        } else if (track->enc->width == 1920 && track->enc->height == 1080) {
            if (!interlaced) {
                if      (rate == 24) tag = MKTAG('a','i','1','3');
                else if (rate == 25) tag = MKTAG('a','i','1','2');
                else if (rate == 30) tag = MKTAG('a','i','1','3');
            } else {
                if      (rate == 25) tag = MKTAG('a','i','1','5');
                else if (rate == 50) tag = MKTAG('a','i','1','5');
                else if (rate == 60) tag = MKTAG('a','i','1','6');
            }
        } else if (   track->enc->width == 4096 && track->enc->height == 2160
                   || track->enc->width == 3840 && track->enc->height == 2160
                   || track->enc->width == 2048 && track->enc->height == 1080) {
            tag = MKTAG('a','i','v','x');
        }
    }

    return tag;
}

static const struct {
    enum AVPixelFormat pix_fmt;
    uint32_t tag;
    unsigned bps;
} mov_pix_fmt_tags[] = {
    { AV_PIX_FMT_YUYV422, MKTAG('y','u','v','2'),  0 },
    { AV_PIX_FMT_YUYV422, MKTAG('y','u','v','s'),  0 },
    { AV_PIX_FMT_UYVY422, MKTAG('2','v','u','y'),  0 },
    { AV_PIX_FMT_RGB555BE,MKTAG('r','a','w',' '), 16 },
    { AV_PIX_FMT_RGB555LE,MKTAG('L','5','5','5'), 16 },
    { AV_PIX_FMT_RGB565LE,MKTAG('L','5','6','5'), 16 },
    { AV_PIX_FMT_RGB565BE,MKTAG('B','5','6','5'), 16 },
    { AV_PIX_FMT_GRAY16BE,MKTAG('b','1','6','g'), 16 },
    { AV_PIX_FMT_RGB24,   MKTAG('r','a','w',' '), 24 },
    { AV_PIX_FMT_BGR24,   MKTAG('2','4','B','G'), 24 },
    { AV_PIX_FMT_ARGB,    MKTAG('r','a','w',' '), 32 },
    { AV_PIX_FMT_BGRA,    MKTAG('B','G','R','A'), 32 },
    { AV_PIX_FMT_RGBA,    MKTAG('R','G','B','A'), 32 },
    { AV_PIX_FMT_ABGR,    MKTAG('A','B','G','R'), 32 },
    { AV_PIX_FMT_RGB48BE, MKTAG('b','4','8','r'), 48 },
};

static int mov_get_rawvideo_codec_tag(AVFormatContext *s, MOVTrack *track)
{
    int tag = track->enc->codec_tag;
    int i;
    enum AVPixelFormat pix_fmt;

    for (i = 0; i < FF_ARRAY_ELEMS(mov_pix_fmt_tags); i++) {
        if (track->enc->pix_fmt == mov_pix_fmt_tags[i].pix_fmt) {
            tag = mov_pix_fmt_tags[i].tag;
            track->enc->bits_per_coded_sample = mov_pix_fmt_tags[i].bps;
            if (track->enc->codec_tag == mov_pix_fmt_tags[i].tag)
                break;
        }
    }

    pix_fmt = avpriv_find_pix_fmt(avpriv_pix_fmt_bps_mov,
                                  track->enc->bits_per_coded_sample);
    if (tag == MKTAG('r','a','w',' ') &&
        track->enc->pix_fmt != pix_fmt &&
        track->enc->pix_fmt != AV_PIX_FMT_NONE)
        av_log(s, AV_LOG_ERROR, "%s rawvideo cannot be written to mov, output file will be unreadable\n",
               av_get_pix_fmt_name(track->enc->pix_fmt));
    return tag;
}

static int mov_get_codec_tag(AVFormatContext *s, MOVTrack *track)
{
    int tag = track->enc->codec_tag;

    if (!tag || (s->strict_std_compliance >= FF_COMPLIANCE_NORMAL &&
                 (track->enc->codec_id == AV_CODEC_ID_DVVIDEO ||
                  track->enc->codec_id == AV_CODEC_ID_RAWVIDEO ||
                  track->enc->codec_id == AV_CODEC_ID_H263 ||
                  track->enc->codec_id == AV_CODEC_ID_H264 ||
                  track->enc->codec_id == AV_CODEC_ID_MPEG2VIDEO ||
                  av_get_bits_per_sample(track->enc->codec_id)))) { // pcm audio
        if (track->enc->codec_id == AV_CODEC_ID_DVVIDEO)
            tag = mov_get_dv_codec_tag(s, track);
        else if (track->enc->codec_id == AV_CODEC_ID_RAWVIDEO)
            tag = mov_get_rawvideo_codec_tag(s, track);
        else if (track->enc->codec_id == AV_CODEC_ID_MPEG2VIDEO)
            tag = mov_get_mpeg2_xdcam_codec_tag(s, track);
        else if (track->enc->codec_id == AV_CODEC_ID_H264)
            tag = mov_get_h264_codec_tag(s, track);
        else if (track->enc->codec_type == AVMEDIA_TYPE_VIDEO) {
            tag = ff_codec_get_tag(ff_codec_movvideo_tags, track->enc->codec_id);
            if (!tag) { // if no mac fcc found, try with Microsoft tags
                tag = ff_codec_get_tag(ff_codec_bmp_tags, track->enc->codec_id);
                if (tag)
                    av_log(s, AV_LOG_WARNING, "Using MS style video codec tag, "
                           "the file may be unplayable!\n");
            }
        } else if (track->enc->codec_type == AVMEDIA_TYPE_AUDIO) {
            tag = ff_codec_get_tag(ff_codec_movaudio_tags, track->enc->codec_id);
            if (!tag) { // if no mac fcc found, try with Microsoft tags
                int ms_tag = ff_codec_get_tag(ff_codec_wav_tags, track->enc->codec_id);
                if (ms_tag) {
                    tag = MKTAG('m', 's', ((ms_tag >> 8) & 0xff), (ms_tag & 0xff));
                    av_log(s, AV_LOG_WARNING, "Using MS style audio codec tag, "
                           "the file may be unplayable!\n");
                }
            }
        } else if (track->enc->codec_type == AVMEDIA_TYPE_SUBTITLE)
            tag = ff_codec_get_tag(ff_codec_movsubtitle_tags, track->enc->codec_id);
    }

    return tag;
}

static const AVCodecTag codec_3gp_tags[] = {
    { AV_CODEC_ID_H263,     MKTAG('s','2','6','3') },
    { AV_CODEC_ID_H264,     MKTAG('a','v','c','1') },
    { AV_CODEC_ID_MPEG4,    MKTAG('m','p','4','v') },
    { AV_CODEC_ID_AAC,      MKTAG('m','p','4','a') },
    { AV_CODEC_ID_AMR_NB,   MKTAG('s','a','m','r') },
    { AV_CODEC_ID_AMR_WB,   MKTAG('s','a','w','b') },
    { AV_CODEC_ID_MOV_TEXT, MKTAG('t','x','3','g') },
    { AV_CODEC_ID_NONE, 0 },
};

static const AVCodecTag codec_f4v_tags[] = { // XXX: add GIF/PNG/JPEG?
    { AV_CODEC_ID_MP3,    MKTAG('.','m','p','3') },
    { AV_CODEC_ID_AAC,    MKTAG('m','p','4','a') },
    { AV_CODEC_ID_H264,   MKTAG('a','v','c','1') },
    { AV_CODEC_ID_VP6A,   MKTAG('V','P','6','A') },
    { AV_CODEC_ID_VP6F,   MKTAG('V','P','6','F') },
    { AV_CODEC_ID_NONE, 0 },
};

static int mov_find_codec_tag(AVFormatContext *s, MOVTrack *track)
{
    int tag;

    if (track->mode == MODE_MP4 || track->mode == MODE_PSP)
        tag = mp4_get_codec_tag(s, track);
    else if (track->mode == MODE_ISM) {
        tag = mp4_get_codec_tag(s, track);
        if (!tag && track->enc->codec_id == AV_CODEC_ID_WMAPRO)
            tag = MKTAG('w', 'm', 'a', ' ');
    } else if (track->mode == MODE_IPOD)
        tag = ipod_get_codec_tag(s, track);
    else if (track->mode & MODE_3GP)
        tag = ff_codec_get_tag(codec_3gp_tags, track->enc->codec_id);
    else if (track->mode == MODE_F4V)
        tag = ff_codec_get_tag(codec_f4v_tags, track->enc->codec_id);
    else
        tag = mov_get_codec_tag(s, track);

    return tag;
}

/** Write uuid atom.
 * Needed to make file play in iPods running newest firmware
 * goes after avcC atom in moov.trak.mdia.minf.stbl.stsd.avc1
 */
static int mov_write_uuid_tag_ipod(AVIOContext *pb)
{
    avio_wb32(pb, 28);
    ffio_wfourcc(pb, "uuid");
    avio_wb32(pb, 0x6b6840f2);
    avio_wb32(pb, 0x5f244fc5);
    avio_wb32(pb, 0xba39a51b);
    avio_wb32(pb, 0xcf0323f3);
    avio_wb32(pb, 0x0);
    return 28;
}

static const uint16_t fiel_data[] = {
    0x0000, 0x0100, 0x0201, 0x0206, 0x0209, 0x020e
};

static int mov_write_fiel_tag(AVIOContext *pb, MOVTrack *track)
{
    unsigned mov_field_order = 0;
    if (track->enc->field_order < FF_ARRAY_ELEMS(fiel_data))
        mov_field_order = fiel_data[track->enc->field_order];
    else
        return 0;
    avio_wb32(pb, 10);
    ffio_wfourcc(pb, "fiel");
    avio_wb16(pb, mov_field_order);
    return 10;
}

static int mov_write_subtitle_tag(AVIOContext *pb, MOVTrack *track)
{
    int64_t pos = avio_tell(pb);
    avio_wb32(pb, 0);    /* size */
    avio_wl32(pb, track->tag); // store it byteswapped
    avio_wb32(pb, 0);    /* Reserved */
    avio_wb16(pb, 0);    /* Reserved */
    avio_wb16(pb, 1);    /* Data-reference index */

    if (track->enc->codec_id == AV_CODEC_ID_DVD_SUBTITLE)
        mov_write_esds_tag(pb, track);
    else if (track->enc->extradata_size)
        avio_write(pb, track->enc->extradata, track->enc->extradata_size);

    return update_size(pb, pos);
}

static int mov_write_pasp_tag(AVIOContext *pb, MOVTrack *track)
{
    AVRational sar;
    av_reduce(&sar.num, &sar.den, track->enc->sample_aspect_ratio.num,
              track->enc->sample_aspect_ratio.den, INT_MAX);

    avio_wb32(pb, 16);
    ffio_wfourcc(pb, "pasp");
    avio_wb32(pb, sar.num);
    avio_wb32(pb, sar.den);
    return 16;
}

static int mov_write_gama_tag(AVIOContext *pb, MOVTrack *track, double gamma)
{
    uint32_t gama = 0;
    if (gamma <= 0.0)
    {
        gamma = avpriv_get_gamma_from_trc(track->enc->color_trc);
    }
    av_log(pb, AV_LOG_DEBUG, "gamma value %g\n", gamma);

    if (gamma > 1e-6) {
        gama = (uint32_t)lrint((double)(1<<16) * gamma);
        av_log(pb, AV_LOG_DEBUG, "writing gama value %d\n", gama);

        av_assert0(track->mode == MODE_MOV);
        avio_wb32(pb, 12);
        ffio_wfourcc(pb, "gama");
        avio_wb32(pb, gama);
        return 12;
    }
    else {
        av_log(pb, AV_LOG_WARNING, "gamma value unknown, unable to write gama atom\n");
    }
    return 0;
}

static int mov_write_colr_tag(AVIOContext *pb, MOVTrack *track)
{
    // Ref (MOV): https://developer.apple.com/library/mac/technotes/tn2162/_index.html#//apple_ref/doc/uid/DTS40013070-CH1-TNTAG9
    // Ref (MP4): ISO/IEC 14496-12:2012

    if (track->enc->color_primaries == AVCOL_PRI_UNSPECIFIED &&
        track->enc->color_trc == AVCOL_TRC_UNSPECIFIED &&
        track->enc->colorspace == AVCOL_SPC_UNSPECIFIED) {
        if ((track->enc->width >= 1920 && track->enc->height >= 1080)
          || (track->enc->width == 1280 && track->enc->height == 720)) {
            av_log(NULL, AV_LOG_WARNING, "color primaries unspecified, assuming bt709\n");
            track->enc->color_primaries = AVCOL_PRI_BT709;
        } else if (track->enc->width == 720 && track->height == 576) {
            av_log(NULL, AV_LOG_WARNING, "color primaries unspecified, assuming bt470bg\n");
            track->enc->color_primaries = AVCOL_PRI_BT470BG;
        } else if (track->enc->width == 720 &&
                   (track->height == 486 || track->height == 480)) {
            av_log(NULL, AV_LOG_WARNING, "color primaries unspecified, assuming smpte170\n");
            track->enc->color_primaries = AVCOL_PRI_SMPTE170M;
        } else {
            av_log(NULL, AV_LOG_WARNING, "color primaries unspecified, unable to assume anything\n");
        }
        switch (track->enc->color_primaries) {
        case AVCOL_PRI_BT709:
            track->enc->color_trc = AVCOL_TRC_BT709;
            track->enc->colorspace = AVCOL_SPC_BT709;
            break;
        case AVCOL_PRI_SMPTE170M:
        case AVCOL_PRI_BT470BG:
            track->enc->color_trc = AVCOL_TRC_BT709;
            track->enc->colorspace = AVCOL_SPC_SMPTE170M;
            break;
        }
    }

    /* We should only ever be called by MOV or MP4. */
    av_assert0(track->mode == MODE_MOV || track->mode == MODE_MP4);

    avio_wb32(pb, 18 + (track->mode == MODE_MP4));
    ffio_wfourcc(pb, "colr");
    if (track->mode == MODE_MP4)
        ffio_wfourcc(pb, "nclx");
    else
        ffio_wfourcc(pb, "nclc");
    switch (track->enc->color_primaries) {
    case AVCOL_PRI_BT709:     avio_wb16(pb, 1); break;
    case AVCOL_PRI_SMPTE170M:
    case AVCOL_PRI_SMPTE240M: avio_wb16(pb, 6); break;
    case AVCOL_PRI_BT470BG:   avio_wb16(pb, 5); break;
    default:                  avio_wb16(pb, 2);
    }
    switch (track->enc->color_trc) {
    case AVCOL_TRC_BT709:     avio_wb16(pb, 1); break;
    case AVCOL_TRC_SMPTE170M: avio_wb16(pb, 1); break; // remapped
    case AVCOL_TRC_SMPTE240M: avio_wb16(pb, 7); break;
    default:                  avio_wb16(pb, 2);
    }
    switch (track->enc->colorspace) {
    case AVCOL_TRC_BT709:     avio_wb16(pb, 1); break;
    case AVCOL_PRI_SMPTE170M: avio_wb16(pb, 6); break;
    case AVCOL_PRI_SMPTE240M: avio_wb16(pb, 7); break;
    default:                  avio_wb16(pb, 2);
    }

    if (track->mode == MODE_MP4) {
        int full_range = track->enc->color_range == AVCOL_RANGE_JPEG;
        avio_w8(pb, full_range << 7);
        return 19;
    } else {
        return 18;
    }
}

static void find_compressor(char * compressor_name, int len, MOVTrack *track)
{
    AVDictionaryEntry *encoder;
    int xdcam_res =  (track->enc->width == 1280 && track->enc->height == 720)
                  || (track->enc->width == 1440 && track->enc->height == 1080)
                  || (track->enc->width == 1920 && track->enc->height == 1080);

    if (track->mode == MODE_MOV &&
        (encoder = av_dict_get(track->st->metadata, "encoder", NULL, 0))) {
        av_strlcpy(compressor_name, encoder->value, 32);
    } else if (track->enc->codec_id == AV_CODEC_ID_MPEG2VIDEO && xdcam_res) {
        int interlaced = track->enc->field_order > AV_FIELD_PROGRESSIVE;
        AVStream *st = track->st;
        int rate = av_q2d(find_fps(NULL, st));
        av_strlcatf(compressor_name, len, "XDCAM");
        if (track->enc->pix_fmt == AV_PIX_FMT_YUV422P) {
            av_strlcatf(compressor_name, len, " HD422");
        } else if(track->enc->width == 1440) {
            av_strlcatf(compressor_name, len, " HD");
        } else
            av_strlcatf(compressor_name, len, " EX");

        av_strlcatf(compressor_name, len, " %d%c", track->enc->height, interlaced ? 'i' : 'p');

        av_strlcatf(compressor_name, len, "%d", rate * (interlaced + 1));
    }
}

static int mov_write_video_tag(AVIOContext *pb, MOVMuxContext *mov, MOVTrack *track)
{
    int64_t pos = avio_tell(pb);
    char compressor_name[32] = { 0 };
    int avid = 0;

    avio_wb32(pb, 0); /* size */
    avio_wl32(pb, track->tag); // store it byteswapped
    avio_wb32(pb, 0); /* Reserved */
    avio_wb16(pb, 0); /* Reserved */
    avio_wb16(pb, 1); /* Data-reference index */

    avio_wb16(pb, 0); /* Codec stream version */
    avio_wb16(pb, 0); /* Codec stream revision (=0) */
    if (track->mode == MODE_MOV) {
        ffio_wfourcc(pb, "FFMP"); /* Vendor */
        if (track->enc->codec_id == AV_CODEC_ID_RAWVIDEO) {
            avio_wb32(pb, 0); /* Temporal Quality */
            avio_wb32(pb, 0x400); /* Spatial Quality = lossless*/
        } else {
            avio_wb32(pb, 0x200); /* Temporal Quality = normal */
            avio_wb32(pb, 0x200); /* Spatial Quality = normal */
        }
    } else {
        avio_wb32(pb, 0); /* Reserved */
        avio_wb32(pb, 0); /* Reserved */
        avio_wb32(pb, 0); /* Reserved */
    }
    avio_wb16(pb, track->enc->width); /* Video width */
    avio_wb16(pb, track->height); /* Video height */
    avio_wb32(pb, 0x00480000); /* Horizontal resolution 72dpi */
    avio_wb32(pb, 0x00480000); /* Vertical resolution 72dpi */
    avio_wb32(pb, 0); /* Data size (= 0) */
    avio_wb16(pb, 1); /* Frame count (= 1) */

    /* FIXME not sure, ISO 14496-1 draft where it shall be set to 0 */
    find_compressor(compressor_name, 32, track);
    avio_w8(pb, strlen(compressor_name));
    avio_write(pb, compressor_name, 31);

    if (track->mode == MODE_MOV && track->enc->bits_per_coded_sample)
        avio_wb16(pb, track->enc->bits_per_coded_sample);
    else
        avio_wb16(pb, 0x18); /* Reserved */
    avio_wb16(pb, 0xffff); /* Reserved */
    if (track->tag == MKTAG('m','p','4','v'))
        mov_write_esds_tag(pb, track);
    else if (track->enc->codec_id == AV_CODEC_ID_H263)
        mov_write_d263_tag(pb);
    else if (track->enc->codec_id == AV_CODEC_ID_AVUI ||
            track->enc->codec_id == AV_CODEC_ID_SVQ3) {
        mov_write_extradata_tag(pb, track);
        avio_wb32(pb, 0);
    } else if (track->enc->codec_id == AV_CODEC_ID_DNXHD) {
        mov_write_avid_tag(pb, track);
        avid = 1;
    } else if (track->enc->codec_id == AV_CODEC_ID_HEVC)
        mov_write_hvcc_tag(pb, track);
    else if (track->enc->codec_id == AV_CODEC_ID_H264 && !TAG_IS_AVCI(track->tag)) {
        mov_write_avcc_tag(pb, track);
        if (track->mode == MODE_IPOD)
            mov_write_uuid_tag_ipod(pb);
    } else if (track->enc->codec_id == AV_CODEC_ID_VC1 && track->vos_len > 0)
        mov_write_dvc1_tag(pb, track);
    else if (track->enc->codec_id == AV_CODEC_ID_VP6F ||
             track->enc->codec_id == AV_CODEC_ID_VP6A) {
        /* Don't write any potential extradata here - the cropping
         * is signalled via the normal width/height fields. */
    } else if (track->enc->codec_id == AV_CODEC_ID_R10K) {
        if (track->enc->codec_tag == MKTAG('R','1','0','k'))
            mov_write_dpxe_tag(pb, track);
    } else if (track->vos_len > 0)
        mov_write_glbl_tag(pb, track);

    if (track->enc->codec_id != AV_CODEC_ID_H264 &&
        track->enc->codec_id != AV_CODEC_ID_MPEG4 &&
        track->enc->codec_id != AV_CODEC_ID_DNXHD)
        if (track->enc->field_order != AV_FIELD_UNKNOWN)
            mov_write_fiel_tag(pb, track);

    if (mov->flags & FF_MOV_FLAG_WRITE_GAMA) {
        if (track->mode == MODE_MOV)
            mov_write_gama_tag(pb, track, mov->gamma);
        else
            av_log(mov->fc, AV_LOG_WARNING, "Not writing 'gama' atom. Format is not MOV.\n");
    }
    if (mov->flags & FF_MOV_FLAG_WRITE_COLR) {
        if (track->mode == MODE_MOV || track->mode == MODE_MP4)
            mov_write_colr_tag(pb, track);
        else
            av_log(mov->fc, AV_LOG_WARNING, "Not writing 'colr' atom. Format is not MOV or MP4.\n");
    }

    if (track->enc->sample_aspect_ratio.den && track->enc->sample_aspect_ratio.num &&
        track->enc->sample_aspect_ratio.den != track->enc->sample_aspect_ratio.num) {
        mov_write_pasp_tag(pb, track);
    }

    /* extra padding for avid stsd */
    /* https://developer.apple.com/library/mac/documentation/QuickTime/QTFF/QTFFChap2/qtff2.html#//apple_ref/doc/uid/TP40000939-CH204-61112 */
    if (avid)
        avio_wb32(pb, 0);

    return update_size(pb, pos);
}

static int mov_write_rtp_tag(AVIOContext *pb, MOVTrack *track)
{
    int64_t pos = avio_tell(pb);
    avio_wb32(pb, 0); /* size */
    ffio_wfourcc(pb, "rtp ");
    avio_wb32(pb, 0); /* Reserved */
    avio_wb16(pb, 0); /* Reserved */
    avio_wb16(pb, 1); /* Data-reference index */

    avio_wb16(pb, 1); /* Hint track version */
    avio_wb16(pb, 1); /* Highest compatible version */
    avio_wb32(pb, track->max_packet_size); /* Max packet size */

    avio_wb32(pb, 12); /* size */
    ffio_wfourcc(pb, "tims");
    avio_wb32(pb, track->timescale);

    return update_size(pb, pos);
}

static int mov_write_source_reference_tag(AVIOContext *pb, MOVTrack *track, const char *reel_name)
{
    uint64_t str_size =strlen(reel_name);
    int64_t pos = avio_tell(pb);

    if (str_size >= UINT16_MAX){
        av_log(NULL, AV_LOG_ERROR, "reel_name length %"PRIu64" is too large\n", str_size);
        avio_wb16(pb, 0);
        return AVERROR(EINVAL);
    }

    avio_wb32(pb, 0);                              /* size */
    ffio_wfourcc(pb, "name");                      /* Data format */
    avio_wb16(pb, str_size);                       /* string size */
    avio_wb16(pb, track->language);                /* langcode */
    avio_write(pb, reel_name, str_size);           /* reel name */
    return update_size(pb,pos);
}

static int mov_write_tmcd_tag(AVIOContext *pb, MOVTrack *track)
{
    int64_t pos = avio_tell(pb);
#if 1
    int frame_duration = av_rescale(track->timescale, track->enc->time_base.num, track->enc->time_base.den);
    int nb_frames = 1.0/av_q2d(track->enc->time_base) + 0.5;
    AVDictionaryEntry *t = NULL;

    if (nb_frames > 255) {
        av_log(NULL, AV_LOG_ERROR, "fps %d is too large\n", nb_frames);
        return AVERROR(EINVAL);
    }

    avio_wb32(pb, 0); /* size */
    ffio_wfourcc(pb, "tmcd");               /* Data format */
    avio_wb32(pb, 0);                       /* Reserved */
    avio_wb32(pb, 1);                       /* Data reference index */
    avio_wb32(pb, 0);                       /* Flags */
    avio_wb32(pb, track->timecode_flags);   /* Flags (timecode) */
    avio_wb32(pb, track->timescale);        /* Timescale */
    avio_wb32(pb, frame_duration);          /* Frame duration */
    avio_w8(pb, nb_frames);                 /* Number of frames */
    avio_w8(pb, 0);                         /* Reserved */

    if (track->st)
        t = av_dict_get(track->st->metadata, "reel_name", NULL, 0);

    if (t && utf8len(t->value))
        mov_write_source_reference_tag(pb, track, t->value);
    else
        avio_wb16(pb, 0); /* zero size */
#else

    avio_wb32(pb, 0); /* size */
    ffio_wfourcc(pb, "tmcd");               /* Data format */
    avio_wb32(pb, 0);                       /* Reserved */
    avio_wb32(pb, 1);                       /* Data reference index */
    if (track->enc->extradata_size)
        avio_write(pb, track->enc->extradata, track->enc->extradata_size);
#endif
    return update_size(pb, pos);
}

static int mov_write_stsd_tag(AVIOContext *pb, MOVMuxContext *mov, MOVTrack *track)
{
    int64_t pos = avio_tell(pb);
    avio_wb32(pb, 0); /* size */
    ffio_wfourcc(pb, "stsd");
    avio_wb32(pb, 0); /* version & flags */
    avio_wb32(pb, 1); /* entry count */
    if (track->enc->codec_type == AVMEDIA_TYPE_VIDEO)
        mov_write_video_tag(pb, mov,  track);
    else if (track->enc->codec_type == AVMEDIA_TYPE_AUDIO)
        mov_write_audio_tag(pb, track);
    else if (track->enc->codec_type == AVMEDIA_TYPE_SUBTITLE)
        mov_write_subtitle_tag(pb, track);
    else if (track->enc->codec_tag == MKTAG('r','t','p',' '))
        mov_write_rtp_tag(pb, track);
    else if (track->enc->codec_tag == MKTAG('t','m','c','d'))
        mov_write_tmcd_tag(pb, track);
    return update_size(pb, pos);
}

static int mov_write_ctts_tag(AVIOContext *pb, MOVTrack *track)
{
    MOVStts *ctts_entries;
    uint32_t entries = 0;
    uint32_t atom_size;
    int i;

    ctts_entries = av_malloc_array((track->entry + 1), sizeof(*ctts_entries)); /* worst case */
    if (!ctts_entries)
        return AVERROR(ENOMEM);
    ctts_entries[0].count = 1;
    ctts_entries[0].duration = track->cluster[0].cts;
    for (i = 1; i < track->entry; i++) {
        if (track->cluster[i].cts == ctts_entries[entries].duration) {
            ctts_entries[entries].count++; /* compress */
        } else {
            entries++;
            ctts_entries[entries].duration = track->cluster[i].cts;
            ctts_entries[entries].count = 1;
        }
    }
    entries++; /* last one */
    atom_size = 16 + (entries * 8);
    avio_wb32(pb, atom_size); /* size */
    ffio_wfourcc(pb, "ctts");
    avio_wb32(pb, 0); /* version & flags */
    avio_wb32(pb, entries); /* entry count */
    for (i = 0; i < entries; i++) {
        avio_wb32(pb, ctts_entries[i].count);
        avio_wb32(pb, ctts_entries[i].duration);
    }
    av_free(ctts_entries);
    return atom_size;
}

/* Time to sample atom */
static int mov_write_stts_tag(AVIOContext *pb, MOVTrack *track)
{
    MOVStts *stts_entries = NULL;
    uint32_t entries = -1;
    uint32_t atom_size;
    int i;

    if (track->enc->codec_type == AVMEDIA_TYPE_AUDIO && !track->audio_vbr) {
        stts_entries = av_malloc(sizeof(*stts_entries)); /* one entry */
        if (!stts_entries)
            return AVERROR(ENOMEM);
        stts_entries[0].count = track->sample_count;
        stts_entries[0].duration = 1;
        entries = 1;
    } else {
        if (track->entry) {
            stts_entries = av_malloc_array(track->entry, sizeof(*stts_entries)); /* worst case */
            if (!stts_entries)
                return AVERROR(ENOMEM);
        }
        for (i = 0; i < track->entry; i++) {
            int duration = get_cluster_duration(track, i);
            if (i && duration == stts_entries[entries].duration) {
                stts_entries[entries].count++; /* compress */
            } else {
                entries++;
                stts_entries[entries].duration = duration;
                stts_entries[entries].count = 1;
            }
        }
        entries++; /* last one */
    }
    atom_size = 16 + (entries * 8);
    avio_wb32(pb, atom_size); /* size */
    ffio_wfourcc(pb, "stts");
    avio_wb32(pb, 0); /* version & flags */
    avio_wb32(pb, entries); /* entry count */
    for (i = 0; i < entries; i++) {
        avio_wb32(pb, stts_entries[i].count);
        avio_wb32(pb, stts_entries[i].duration);
    }
    av_free(stts_entries);
    return atom_size;
}

static int mov_write_dref_tag(AVIOContext *pb)
{
    avio_wb32(pb, 28); /* size */
    ffio_wfourcc(pb, "dref");
    avio_wb32(pb, 0); /* version & flags */
    avio_wb32(pb, 1); /* entry count */

    avio_wb32(pb, 0xc); /* size */
    //FIXME add the alis and rsrc atom
    ffio_wfourcc(pb, "url ");
    avio_wb32(pb, 1); /* version & flags */

    return 28;
}

static int mov_write_stbl_tag(AVIOContext *pb, MOVMuxContext *mov, MOVTrack *track)
{
    int64_t pos = avio_tell(pb);
    int ret;

    avio_wb32(pb, 0); /* size */
    ffio_wfourcc(pb, "stbl");
    mov_write_stsd_tag(pb, mov, track);
    mov_write_stts_tag(pb, track);
    if ((track->enc->codec_type == AVMEDIA_TYPE_VIDEO ||
         track->enc->codec_tag == MKTAG('r','t','p',' ')) &&
        track->has_keyframes && track->has_keyframes < track->entry)
        mov_write_stss_tag(pb, track, MOV_SYNC_SAMPLE);
    if (track->mode == MODE_MOV && track->flags & MOV_TRACK_STPS)
        mov_write_stss_tag(pb, track, MOV_PARTIAL_SYNC_SAMPLE);
    if (track->enc->codec_type == AVMEDIA_TYPE_VIDEO &&
        track->flags & MOV_TRACK_CTTS && track->entry) {

        if ((ret = mov_write_ctts_tag(pb, track)) < 0)
            return ret;
    }
    mov_write_stsc_tag(pb, track);
    mov_write_stsz_tag(pb, track);
    mov_write_stco_tag(pb, track);
    return update_size(pb, pos);
}

static int mov_write_dinf_tag(AVIOContext *pb)
{
    int64_t pos = avio_tell(pb);
    avio_wb32(pb, 0); /* size */
    ffio_wfourcc(pb, "dinf");
    mov_write_dref_tag(pb);
    return update_size(pb, pos);
}

static int mov_write_nmhd_tag(AVIOContext *pb)
{
    avio_wb32(pb, 12);
    ffio_wfourcc(pb, "nmhd");
    avio_wb32(pb, 0);
    return 12;
}

static int mov_write_tcmi_tag(AVIOContext *pb, MOVTrack *track)
{
    int64_t pos = avio_tell(pb);
    const char *font = "Lucida Grande";
    avio_wb32(pb, 0);                   /* size */
    ffio_wfourcc(pb, "tcmi");           /* timecode media information atom */
    avio_wb32(pb, 0);                   /* version & flags */
    avio_wb16(pb, 0);                   /* text font */
    avio_wb16(pb, 0);                   /* text face */
    avio_wb16(pb, 12);                  /* text size */
    avio_wb16(pb, 0);                   /* (unknown, not in the QT specs...) */
    avio_wb16(pb, 0x0000);              /* text color (red) */
    avio_wb16(pb, 0x0000);              /* text color (green) */
    avio_wb16(pb, 0x0000);              /* text color (blue) */
    avio_wb16(pb, 0xffff);              /* background color (red) */
    avio_wb16(pb, 0xffff);              /* background color (green) */
    avio_wb16(pb, 0xffff);              /* background color (blue) */
    avio_w8(pb, strlen(font));          /* font len (part of the pascal string) */
    avio_write(pb, font, strlen(font)); /* font name */
    return update_size(pb, pos);
}

static int mov_write_gmhd_tag(AVIOContext *pb, MOVTrack *track)
{
    int64_t pos = avio_tell(pb);
    avio_wb32(pb, 0);      /* size */
    ffio_wfourcc(pb, "gmhd");
    avio_wb32(pb, 0x18);   /* gmin size */
    ffio_wfourcc(pb, "gmin");/* generic media info */
    avio_wb32(pb, 0);      /* version & flags */
    avio_wb16(pb, 0x40);   /* graphics mode = */
    avio_wb16(pb, 0x8000); /* opColor (r?) */
    avio_wb16(pb, 0x8000); /* opColor (g?) */
    avio_wb16(pb, 0x8000); /* opColor (b?) */
    avio_wb16(pb, 0);      /* balance */
    avio_wb16(pb, 0);      /* reserved */

    /*
     * This special text atom is required for
     * Apple Quicktime chapters. The contents
     * don't appear to be documented, so the
     * bytes are copied verbatim.
     */
    if (track->tag != MKTAG('c','6','0','8')) {
    avio_wb32(pb, 0x2C);   /* size */
    ffio_wfourcc(pb, "text");
    avio_wb16(pb, 0x01);
    avio_wb32(pb, 0x00);
    avio_wb32(pb, 0x00);
    avio_wb32(pb, 0x00);
    avio_wb32(pb, 0x01);
    avio_wb32(pb, 0x00);
    avio_wb32(pb, 0x00);
    avio_wb32(pb, 0x00);
    avio_wb32(pb, 0x00004000);
    avio_wb16(pb, 0x0000);
    }

    if (track->enc->codec_tag == MKTAG('t','m','c','d')) {
        int64_t tmcd_pos = avio_tell(pb);
        avio_wb32(pb, 0); /* size */
        ffio_wfourcc(pb, "tmcd");
        mov_write_tcmi_tag(pb, track);
        update_size(pb, tmcd_pos);
    }
    return update_size(pb, pos);
}

static int mov_write_smhd_tag(AVIOContext *pb)
{
    avio_wb32(pb, 16); /* size */
    ffio_wfourcc(pb, "smhd");
    avio_wb32(pb, 0); /* version & flags */
    avio_wb16(pb, 0); /* reserved (balance, normally = 0) */
    avio_wb16(pb, 0); /* reserved */
    return 16;
}

static int mov_write_vmhd_tag(AVIOContext *pb)
{
    avio_wb32(pb, 0x14); /* size (always 0x14) */
    ffio_wfourcc(pb, "vmhd");
    avio_wb32(pb, 0x01); /* version & flags */
    avio_wb64(pb, 0); /* reserved (graphics mode = copy) */
    return 0x14;
}

static int is_clcp_track(MOVTrack *track)
{
    return track->tag == MKTAG('c','7','0','8') ||
           track->tag == MKTAG('c','6','0','8');
}

static int mov_write_hdlr_tag(AVIOContext *pb, MOVTrack *track)
{
    const char *hdlr, *descr = NULL, *hdlr_type = NULL;
    int64_t pos = avio_tell(pb);

    hdlr      = "dhlr";
    hdlr_type = "url ";
    descr     = "DataHandler";

    if (track) {
        hdlr = (track->mode == MODE_MOV) ? "mhlr" : "\0\0\0\0";
        if (track->enc->codec_type == AVMEDIA_TYPE_VIDEO) {
            hdlr_type = "vide";
            descr     = "VideoHandler";
        } else if (track->enc->codec_type == AVMEDIA_TYPE_AUDIO) {
            hdlr_type = "soun";
            descr     = "SoundHandler";
        } else if (track->enc->codec_type == AVMEDIA_TYPE_SUBTITLE) {
            if (is_clcp_track(track)) {
                hdlr_type = "clcp";
                descr = "ClosedCaptionHandler";
            } else {
                if (track->tag == MKTAG('t','x','3','g')) {
                    hdlr_type = "sbtl";
                } else if (track->tag == MKTAG('m','p','4','s')) {
                    hdlr_type = "subp";
                } else {
                    hdlr_type = "text";
                }
            descr = "SubtitleHandler";
            }
        } else if (track->enc->codec_tag == MKTAG('r','t','p',' ')) {
            hdlr_type = "hint";
            descr     = "HintHandler";
        } else if (track->enc->codec_tag == MKTAG('t','m','c','d')) {
            hdlr_type = "tmcd";
            descr = "TimeCodeHandler";
        } else {
            char tag_buf[32];
            av_get_codec_tag_string(tag_buf, sizeof(tag_buf),
                                    track->enc->codec_tag);

            av_log(track->enc, AV_LOG_WARNING,
                   "Unknown hldr_type for %s / 0x%04X, writing dummy values\n",
                   tag_buf, track->enc->codec_tag);
        }
        if (track->st) {
            // hdlr.name is used by some players to identify the content title
            // of the track. So if an alternate handler description is
            // specified, use it.
            AVDictionaryEntry *t;
            t = av_dict_get(track->st->metadata, "handler", NULL, 0);
            if (t && utf8len(t->value))
                descr = t->value;
        }
    }

    avio_wb32(pb, 0); /* size */
    ffio_wfourcc(pb, "hdlr");
    avio_wb32(pb, 0); /* Version & flags */
    avio_write(pb, hdlr, 4); /* handler */
    ffio_wfourcc(pb, hdlr_type); /* handler type */
    avio_wb32(pb, 0); /* reserved */
    avio_wb32(pb, 0); /* reserved */
    avio_wb32(pb, 0); /* reserved */
    if (!track || track->mode == MODE_MOV)
        avio_w8(pb, strlen(descr)); /* pascal string */
    avio_write(pb, descr, strlen(descr)); /* handler description */
    if (track && track->mode != MODE_MOV)
        avio_w8(pb, 0); /* c string */
    return update_size(pb, pos);
}

static int mov_write_hmhd_tag(AVIOContext *pb)
{
    /* This atom must be present, but leaving the values at zero
     * seems harmless. */
    avio_wb32(pb, 28); /* size */
    ffio_wfourcc(pb, "hmhd");
    avio_wb32(pb, 0); /* version, flags */
    avio_wb16(pb, 0); /* maxPDUsize */
    avio_wb16(pb, 0); /* avgPDUsize */
    avio_wb32(pb, 0); /* maxbitrate */
    avio_wb32(pb, 0); /* avgbitrate */
    avio_wb32(pb, 0); /* reserved */
    return 28;
}

static int mov_write_minf_tag(AVIOContext *pb, MOVMuxContext *mov, MOVTrack *track)
{
    int64_t pos = avio_tell(pb);
    int ret;

    avio_wb32(pb, 0); /* size */
    ffio_wfourcc(pb, "minf");
    if (track->enc->codec_type == AVMEDIA_TYPE_VIDEO)
        mov_write_vmhd_tag(pb);
    else if (track->enc->codec_type == AVMEDIA_TYPE_AUDIO)
        mov_write_smhd_tag(pb);
    else if (track->enc->codec_type == AVMEDIA_TYPE_SUBTITLE) {
        if (track->tag == MKTAG('t','e','x','t') || is_clcp_track(track)) {
            mov_write_gmhd_tag(pb, track);
        } else {
            mov_write_nmhd_tag(pb);
        }
    } else if (track->tag == MKTAG('r','t','p',' ')) {
        mov_write_hmhd_tag(pb);
    } else if (track->tag == MKTAG('t','m','c','d')) {
        mov_write_gmhd_tag(pb, track);
    }
    if (track->mode == MODE_MOV) /* FIXME: Why do it for MODE_MOV only ? */
        mov_write_hdlr_tag(pb, NULL);
    mov_write_dinf_tag(pb);
    if ((ret = mov_write_stbl_tag(pb, mov, track)) < 0)
        return ret;
    return update_size(pb, pos);
}

static int mov_write_mdhd_tag(AVIOContext *pb, MOVMuxContext *mov,
                              MOVTrack *track)
{
    int version = track->track_duration < INT32_MAX ? 0 : 1;

    if (track->mode == MODE_ISM)
        version = 1;

    (version == 1) ? avio_wb32(pb, 44) : avio_wb32(pb, 32); /* size */
    ffio_wfourcc(pb, "mdhd");
    avio_w8(pb, version);
    avio_wb24(pb, 0); /* flags */
    if (version == 1) {
        avio_wb64(pb, track->time);
        avio_wb64(pb, track->time);
    } else {
        avio_wb32(pb, track->time); /* creation time */
        avio_wb32(pb, track->time); /* modification time */
    }
    avio_wb32(pb, track->timescale); /* time scale (sample rate for audio) */
    if (!track->entry && mov->mode == MODE_ISM)
        (version == 1) ? avio_wb64(pb, UINT64_C(0xffffffffffffffff)) : avio_wb32(pb, 0xffffffff);
    else if (!track->entry)
        (version == 1) ? avio_wb64(pb, 0) : avio_wb32(pb, 0);
    else
        (version == 1) ? avio_wb64(pb, track->track_duration) : avio_wb32(pb, track->track_duration); /* duration */
    avio_wb16(pb, track->language); /* language */
    avio_wb16(pb, 0); /* reserved (quality) */

    if (version != 0 && track->mode == MODE_MOV) {
        av_log(NULL, AV_LOG_ERROR,
               "FATAL error, file duration too long for timebase, this file will not be\n"
               "playable with quicktime. Choose a different timebase or a different\n"
               "container format\n");
    }

    return 32;
}

static int mov_write_mdia_tag(AVIOContext *pb, MOVMuxContext *mov,
                              MOVTrack *track)
{
    int64_t pos = avio_tell(pb);
    int ret;

    avio_wb32(pb, 0); /* size */
    ffio_wfourcc(pb, "mdia");
    mov_write_mdhd_tag(pb, mov, track);
    mov_write_hdlr_tag(pb, track);
    if ((ret = mov_write_minf_tag(pb, mov, track)) < 0)
        return ret;
    return update_size(pb, pos);
}

/* transformation matrix
     |a  b  u|
     |c  d  v|
     |tx ty w| */
static void write_matrix(AVIOContext *pb, int16_t a, int16_t b, int16_t c,
                         int16_t d, int16_t tx, int16_t ty)
{
    avio_wb32(pb, a << 16);  /* 16.16 format */
    avio_wb32(pb, b << 16);  /* 16.16 format */
    avio_wb32(pb, 0);        /* u in 2.30 format */
    avio_wb32(pb, c << 16);  /* 16.16 format */
    avio_wb32(pb, d << 16);  /* 16.16 format */
    avio_wb32(pb, 0);        /* v in 2.30 format */
    avio_wb32(pb, tx << 16); /* 16.16 format */
    avio_wb32(pb, ty << 16); /* 16.16 format */
    avio_wb32(pb, 1 << 30);  /* w in 2.30 format */
}

static int mov_write_tkhd_tag(AVIOContext *pb, MOVMuxContext *mov,
                              MOVTrack *track, AVStream *st)
{
    int64_t duration = av_rescale_rnd(track->track_duration, MOV_TIMESCALE,
                                      track->timescale, AV_ROUND_UP);
    int version = duration < INT32_MAX ? 0 : 1;
    int flags   = MOV_TKHD_FLAG_IN_MOVIE;
    int rotation = 0;
    int group   = 0;


    if (st) {
        if (mov->per_stream_grouping)
            group = st->index;
        else
            group = st->codec->codec_type;
    }

    if (track->flags & MOV_TRACK_ENABLED)
        flags |= MOV_TKHD_FLAG_ENABLED;

    if (track->mode == MODE_ISM)
        version = 1;

    (version == 1) ? avio_wb32(pb, 104) : avio_wb32(pb, 92); /* size */
    ffio_wfourcc(pb, "tkhd");
    avio_w8(pb, version);
    avio_wb24(pb, flags);
    if (version == 1) {
        avio_wb64(pb, track->time);
        avio_wb64(pb, track->time);
    } else {
        avio_wb32(pb, track->time); /* creation time */
        avio_wb32(pb, track->time); /* modification time */
    }
    avio_wb32(pb, track->track_id); /* track-id */
    avio_wb32(pb, 0); /* reserved */
    if (!track->entry && mov->mode == MODE_ISM)
        (version == 1) ? avio_wb64(pb, UINT64_C(0xffffffffffffffff)) : avio_wb32(pb, 0xffffffff);
    else if (!track->entry)
        (version == 1) ? avio_wb64(pb, 0) : avio_wb32(pb, 0);
    else
        (version == 1) ? avio_wb64(pb, duration) : avio_wb32(pb, duration);

    avio_wb32(pb, 0); /* reserved */
    avio_wb32(pb, 0); /* reserved */
    avio_wb16(pb, 0); /* layer */
    avio_wb16(pb, group); /* alternate group) */
    /* Volume, only for audio */
    if (track->enc->codec_type == AVMEDIA_TYPE_AUDIO)
        avio_wb16(pb, 0x0100);
    else
        avio_wb16(pb, 0);
    avio_wb16(pb, 0); /* reserved */

    /* Matrix structure */
    if (st && st->metadata) {
        AVDictionaryEntry *rot = av_dict_get(st->metadata, "rotate", NULL, 0);
        rotation = (rot && rot->value) ? atoi(rot->value) : 0;
    }
    if (rotation == 90) {
        write_matrix(pb,  0,  1, -1,  0, track->enc->height, 0);
    } else if (rotation == 180) {
        write_matrix(pb, -1,  0,  0, -1, track->enc->width, track->enc->height);
    } else if (rotation == 270) {
        write_matrix(pb,  0, -1,  1,  0, 0, track->enc->width);
    } else {
        write_matrix(pb,  1,  0,  0,  1, 0, 0);
    }
    /* Track width and height, for visual only */
    if (st && (track->enc->codec_type == AVMEDIA_TYPE_VIDEO ||
               track->enc->codec_type == AVMEDIA_TYPE_SUBTITLE)) {
        if (track->mode == MODE_MOV) {
            avio_wb32(pb, track->enc->width << 16);
            avio_wb32(pb, track->height << 16);
        } else {
            double sample_aspect_ratio = av_q2d(st->sample_aspect_ratio);
            if (!sample_aspect_ratio || track->height != track->enc->height)
                sample_aspect_ratio = 1;
            avio_wb32(pb, sample_aspect_ratio * track->enc->width * 0x10000);
            avio_wb32(pb, track->height * 0x10000);
        }
    } else {
        avio_wb32(pb, 0);
        avio_wb32(pb, 0);
    }
    return 0x5c;
}

static int mov_write_tapt_tag(AVIOContext *pb, MOVTrack *track)
{
    int32_t width = av_rescale(track->enc->sample_aspect_ratio.num, track->enc->width,
                               track->enc->sample_aspect_ratio.den);

    int64_t pos = avio_tell(pb);

    avio_wb32(pb, 0); /* size */
    ffio_wfourcc(pb, "tapt");

    avio_wb32(pb, 20);
    ffio_wfourcc(pb, "clef");
    avio_wb32(pb, 0);
    avio_wb32(pb, width << 16);
    avio_wb32(pb, track->enc->height << 16);

    avio_wb32(pb, 20);
    ffio_wfourcc(pb, "prof");
    avio_wb32(pb, 0);
    avio_wb32(pb, width << 16);
    avio_wb32(pb, track->enc->height << 16);

    avio_wb32(pb, 20);
    ffio_wfourcc(pb, "enof");
    avio_wb32(pb, 0);
    avio_wb32(pb, track->enc->width << 16);
    avio_wb32(pb, track->enc->height << 16);

    return update_size(pb, pos);
}

// This box seems important for the psp playback ... without it the movie seems to hang
static int mov_write_edts_tag(AVIOContext *pb, MOVMuxContext *mov,
                              MOVTrack *track)
{
    int64_t duration = av_rescale_rnd(track->track_duration, MOV_TIMESCALE,
                                      track->timescale, AV_ROUND_UP);
    int version = duration < INT32_MAX ? 0 : 1;
    int entry_size, entry_count, size;
    int64_t delay, start_ct = track->start_cts;
    int64_t start_dts = track->start_dts;

    if (track->entry) {
        if (start_dts != track->cluster[0].dts || start_ct != track->cluster[0].cts) {

            av_log(mov->fc, AV_LOG_DEBUG,
                   "EDTS using dts:%"PRId64" cts:%d instead of dts:%"PRId64" cts:%"PRId64" tid:%d\n",
                   track->cluster[0].dts, track->cluster[0].cts,
                   start_dts, start_ct, track->track_id);
            start_dts = track->cluster[0].dts;
            start_ct  = track->cluster[0].cts;
        }
    }

    delay = av_rescale_rnd(start_dts + start_ct, MOV_TIMESCALE,
                           track->timescale, AV_ROUND_DOWN);
    version |= delay < INT32_MAX ? 0 : 1;

    entry_size = (version == 1) ? 20 : 12;
    entry_count = 1 + (delay > 0);
    size = 24 + entry_count * entry_size;

    /* write the atom data */
    avio_wb32(pb, size);
    ffio_wfourcc(pb, "edts");
    avio_wb32(pb, size - 8);
    ffio_wfourcc(pb, "elst");
    avio_w8(pb, version);
    avio_wb24(pb, 0); /* flags */

    avio_wb32(pb, entry_count);
    if (delay > 0) { /* add an empty edit to delay presentation */
        /* In the positive delay case, the delay includes the cts
         * offset, and the second edit list entry below trims out
         * the same amount from the actual content. This makes sure
         * that the offsetted last sample is included in the edit
         * list duration as well. */
        if (version == 1) {
            avio_wb64(pb, delay);
            avio_wb64(pb, -1);
        } else {
            avio_wb32(pb, delay);
            avio_wb32(pb, -1);
        }
        avio_wb32(pb, 0x00010000);
    } else {
        /* Avoid accidentally ending up with start_ct = -1 which has got a
         * special meaning. Normally start_ct should end up positive or zero
         * here, but use FFMIN in case dts is a a small positive integer
         * rounded to 0 when represented in MOV_TIMESCALE units. */
        av_assert0(av_rescale_rnd(start_dts, MOV_TIMESCALE, track->timescale, AV_ROUND_DOWN) <= 0);
        start_ct  = -FFMIN(start_dts, 0);
        /* Note, this delay is calculated from the pts of the first sample,
         * ensuring that we don't reduce the duration for cases with
         * dts<0 pts=0. */
        duration += delay;
    }

    /* For fragmented files, we don't know the full length yet. Setting
     * duration to 0 allows us to only specify the offset, including
     * the rest of the content (from all future fragments) without specifying
     * an explicit duration. */
    if (mov->flags & FF_MOV_FLAG_FRAGMENT)
        duration = 0;

    /* duration */
    if (version == 1) {
        avio_wb64(pb, duration);
        avio_wb64(pb, start_ct);
    } else {
        avio_wb32(pb, duration);
        avio_wb32(pb, start_ct);
    }
    avio_wb32(pb, 0x00010000);
    return size;
}

static int mov_write_tref_tag(AVIOContext *pb, MOVTrack *track)
{
    avio_wb32(pb, 20);   // size
    ffio_wfourcc(pb, "tref");
    avio_wb32(pb, 12);   // size (subatom)
    avio_wl32(pb, track->tref_tag);
    avio_wb32(pb, track->tref_id);
    return 20;
}

// goes at the end of each track!  ... Critical for PSP playback ("Incompatible data" without it)
static int mov_write_uuid_tag_psp(AVIOContext *pb, MOVTrack *mov)
{
    avio_wb32(pb, 0x34); /* size ... reports as 28 in mp4box! */
    ffio_wfourcc(pb, "uuid");
    ffio_wfourcc(pb, "USMT");
    avio_wb32(pb, 0x21d24fce);
    avio_wb32(pb, 0xbb88695c);
    avio_wb32(pb, 0xfac9c740);
    avio_wb32(pb, 0x1c);     // another size here!
    ffio_wfourcc(pb, "MTDT");
    avio_wb32(pb, 0x00010012);
    avio_wb32(pb, 0x0a);
    avio_wb32(pb, 0x55c40000);
    avio_wb32(pb, 0x1);
    avio_wb32(pb, 0x0);
    return 0x34;
}

static int mov_write_udta_sdp(AVIOContext *pb, MOVTrack *track)
{
    AVFormatContext *ctx = track->rtp_ctx;
    char buf[1000] = "";
    int len;

    ff_sdp_write_media(buf, sizeof(buf), ctx->streams[0], track->src_track,
                       NULL, NULL, 0, 0, ctx);
    av_strlcatf(buf, sizeof(buf), "a=control:streamid=%d\r\n", track->track_id);
    len = strlen(buf);

    avio_wb32(pb, len + 24);
    ffio_wfourcc(pb, "udta");
    avio_wb32(pb, len + 16);
    ffio_wfourcc(pb, "hnti");
    avio_wb32(pb, len + 8);
    ffio_wfourcc(pb, "sdp ");
    avio_write(pb, buf, len);
    return len + 24;
}

static int mov_write_track_metadata(AVIOContext *pb, AVStream *st,
                                    const char *tag, const char *str)
{
    int64_t pos = avio_tell(pb);
    AVDictionaryEntry *t = av_dict_get(st->metadata, str, NULL, 0);
    if (!t || !utf8len(t->value))
        return 0;

    avio_wb32(pb, 0);   /* size */
    ffio_wfourcc(pb, tag); /* type */
    avio_write(pb, t->value, strlen(t->value)); /* UTF8 string value */
    return update_size(pb, pos);
}

static int mov_write_track_udta_tag(AVIOContext *pb, MOVMuxContext *mov,
                                    AVStream *st)
{
    AVIOContext *pb_buf;
    int ret, size;
    uint8_t *buf;

    if (!st || mov->fc->flags & AVFMT_FLAG_BITEXACT)
        return 0;

    ret = avio_open_dyn_buf(&pb_buf);
    if (ret < 0)
        return ret;

    if (mov->mode & MODE_MP4)
        mov_write_track_metadata(pb_buf, st, "name", "title");

    if ((size = avio_close_dyn_buf(pb_buf, &buf)) > 0) {
        avio_wb32(pb, size + 8);
        ffio_wfourcc(pb, "udta");
        avio_write(pb, buf, size);
    }
    av_free(buf);

    return 0;
}

static int mov_write_trak_tag(AVIOContext *pb, MOVMuxContext *mov,
                              MOVTrack *track, AVStream *st)
{
    int64_t pos = avio_tell(pb);
    int entry_backup = track->entry;
    int chunk_backup = track->chunkCount;
    int ret;

    /* If we want to have an empty moov, but some samples already have been
     * buffered (delay_moov), pretend that no samples have been written yet. */
    if (mov->flags & FF_MOV_FLAG_EMPTY_MOOV)
        track->chunkCount = track->entry = 0;

    avio_wb32(pb, 0); /* size */
    ffio_wfourcc(pb, "trak");
    mov_write_tkhd_tag(pb, mov, track, st);

    av_assert2(mov->use_editlist >= 0);

    if (track->start_dts != AV_NOPTS_VALUE) {
        if (mov->use_editlist)
            mov_write_edts_tag(pb, mov, track);  // PSP Movies and several other cases require edts box
        else if ((track->entry && track->cluster[0].dts) || track->mode == MODE_PSP || is_clcp_track(track))
            av_log(mov->fc, AV_LOG_WARNING,
                   "Not writing any edit list even though one would have been required\n");
    }

    if (track->tref_tag)
        mov_write_tref_tag(pb, track);

    if ((ret = mov_write_mdia_tag(pb, mov, track)) < 0)
        return ret;
    if (track->mode == MODE_PSP)
        mov_write_uuid_tag_psp(pb, track); // PSP Movies require this uuid box
    if (track->tag == MKTAG('r','t','p',' '))
        mov_write_udta_sdp(pb, track);
    if (track->mode == MODE_MOV) {
        if (track->enc->codec_type == AVMEDIA_TYPE_VIDEO) {
            double sample_aspect_ratio = av_q2d(st->sample_aspect_ratio);
            if (st->sample_aspect_ratio.num && 1.0 != sample_aspect_ratio) {
                mov_write_tapt_tag(pb, track);
            }
        }
        if (is_clcp_track(track) && st->sample_aspect_ratio.num) {
            mov_write_tapt_tag(pb, track);
        }
    }
    mov_write_track_udta_tag(pb, mov, st);
    track->entry = entry_backup;
    track->chunkCount = chunk_backup;
    return update_size(pb, pos);
}

static int mov_write_iods_tag(AVIOContext *pb, MOVMuxContext *mov)
{
    int i, has_audio = 0, has_video = 0;
    int64_t pos = avio_tell(pb);
    int audio_profile = mov->iods_audio_profile;
    int video_profile = mov->iods_video_profile;
    for (i = 0; i < mov->nb_streams; i++) {
        if (mov->tracks[i].entry > 0 || mov->flags & FF_MOV_FLAG_EMPTY_MOOV) {
            has_audio |= mov->tracks[i].enc->codec_type == AVMEDIA_TYPE_AUDIO;
            has_video |= mov->tracks[i].enc->codec_type == AVMEDIA_TYPE_VIDEO;
        }
    }
    if (audio_profile < 0)
        audio_profile = 0xFF - has_audio;
    if (video_profile < 0)
        video_profile = 0xFF - has_video;
    avio_wb32(pb, 0x0); /* size */
    ffio_wfourcc(pb, "iods");
    avio_wb32(pb, 0);    /* version & flags */
    put_descr(pb, 0x10, 7);
    avio_wb16(pb, 0x004f);
    avio_w8(pb, 0xff);
    avio_w8(pb, 0xff);
    avio_w8(pb, audio_profile);
    avio_w8(pb, video_profile);
    avio_w8(pb, 0xff);
    return update_size(pb, pos);
}

static int mov_write_trex_tag(AVIOContext *pb, MOVTrack *track)
{
    avio_wb32(pb, 0x20); /* size */
    ffio_wfourcc(pb, "trex");
    avio_wb32(pb, 0);   /* version & flags */
    avio_wb32(pb, track->track_id); /* track ID */
    avio_wb32(pb, 1);   /* default sample description index */
    avio_wb32(pb, 0);   /* default sample duration */
    avio_wb32(pb, 0);   /* default sample size */
    avio_wb32(pb, 0);   /* default sample flags */
    return 0;
}

static int mov_write_mvex_tag(AVIOContext *pb, MOVMuxContext *mov)
{
    int64_t pos = avio_tell(pb);
    int i;
    avio_wb32(pb, 0x0); /* size */
    ffio_wfourcc(pb, "mvex");
    for (i = 0; i < mov->nb_streams; i++)
        mov_write_trex_tag(pb, &mov->tracks[i]);
    return update_size(pb, pos);
}

static int mov_write_mvhd_tag(AVIOContext *pb, MOVMuxContext *mov)
{
    int max_track_id = 1, i;
    int64_t max_track_len = 0;
    int version;

    for (i = 0; i < mov->nb_streams; i++) {
        if (mov->tracks[i].entry > 0 && mov->tracks[i].timescale) {
            int64_t max_track_len_temp = av_rescale_rnd(mov->tracks[i].track_duration,
                                                MOV_TIMESCALE,
                                                mov->tracks[i].timescale,
                                                AV_ROUND_UP);
            if (max_track_len < max_track_len_temp)
                max_track_len = max_track_len_temp;
            if (max_track_id < mov->tracks[i].track_id)
                max_track_id = mov->tracks[i].track_id;
        }
    }
    /* If using delay_moov, make sure the output is the same as if no
     * samples had been written yet. */
    if (mov->flags & FF_MOV_FLAG_EMPTY_MOOV) {
        max_track_len = 0;
        max_track_id  = 1;
    }

    version = max_track_len < UINT32_MAX ? 0 : 1;
    avio_wb32(pb, version == 1 ? 120 : 108); /* size */

    ffio_wfourcc(pb, "mvhd");
    avio_w8(pb, version);
    avio_wb24(pb, 0); /* flags */
    if (version == 1) {
        avio_wb64(pb, mov->time);
        avio_wb64(pb, mov->time);
    } else {
        avio_wb32(pb, mov->time); /* creation time */
        avio_wb32(pb, mov->time); /* modification time */
    }
    avio_wb32(pb, MOV_TIMESCALE);
    (version == 1) ? avio_wb64(pb, max_track_len) : avio_wb32(pb, max_track_len); /* duration of longest track */

    avio_wb32(pb, 0x00010000); /* reserved (preferred rate) 1.0 = normal */
    avio_wb16(pb, 0x0100); /* reserved (preferred volume) 1.0 = normal */
    avio_wb16(pb, 0); /* reserved */
    avio_wb32(pb, 0); /* reserved */
    avio_wb32(pb, 0); /* reserved */

    /* Matrix structure */
    write_matrix(pb, 1, 0, 0, 1, 0, 0);

    avio_wb32(pb, 0); /* reserved (preview time) */
    avio_wb32(pb, 0); /* reserved (preview duration) */
    avio_wb32(pb, 0); /* reserved (poster time) */
    avio_wb32(pb, 0); /* reserved (selection time) */
    avio_wb32(pb, 0); /* reserved (selection duration) */
    avio_wb32(pb, 0); /* reserved (current time) */
    avio_wb32(pb, max_track_id + 1); /* Next track id */
    return 0x6c;
}

static int mov_write_itunes_hdlr_tag(AVIOContext *pb, MOVMuxContext *mov,
                                     AVFormatContext *s)
{
    avio_wb32(pb, 33); /* size */
    ffio_wfourcc(pb, "hdlr");
    avio_wb32(pb, 0);
    avio_wb32(pb, 0);
    ffio_wfourcc(pb, "mdir");
    ffio_wfourcc(pb, "appl");
    avio_wb32(pb, 0);
    avio_wb32(pb, 0);
    avio_w8(pb, 0);
    return 33;
}

/* helper function to write a data tag with the specified string as data */
static int mov_write_string_data_tag(AVIOContext *pb, const char *data, int lang, int long_style)
{
    if (long_style) {
        int size = 16 + strlen(data);
        avio_wb32(pb, size); /* size */
        ffio_wfourcc(pb, "data");
        avio_wb32(pb, 1);
        avio_wb32(pb, 0);
        avio_write(pb, data, strlen(data));
        return size;
    } else {
        if (!lang)
            lang = ff_mov_iso639_to_lang("und", 1);
        avio_wb16(pb, strlen(data)); /* string length */
        avio_wb16(pb, lang);
        avio_write(pb, data, strlen(data));
        return strlen(data) + 4;
    }
}

static int mov_write_string_tag(AVIOContext *pb, const char *name,
                                const char *value, int lang, int long_style)
{
    int size = 0;
    if (value && value[0]) {
        int64_t pos = avio_tell(pb);
        avio_wb32(pb, 0); /* size */
        ffio_wfourcc(pb, name);
        mov_write_string_data_tag(pb, value, lang, long_style);
        size = update_size(pb, pos);
    }
    return size;
}

static int mov_write_string_metadata(AVFormatContext *s, AVIOContext *pb,
                                     const char *name, const char *tag,
                                     int long_style)
{
    int l, lang = 0, len, len2;
    AVDictionaryEntry *t, *t2 = NULL;
    char tag2[16];

    if (!(t = av_dict_get(s->metadata, tag, NULL, 0)))
        return 0;

    len = strlen(t->key);
    snprintf(tag2, sizeof(tag2), "%s-", tag);
    while ((t2 = av_dict_get(s->metadata, tag2, t2, AV_DICT_IGNORE_SUFFIX))) {
        len2 = strlen(t2->key);
        if (len2 == len + 4 && !strcmp(t->value, t2->value)
            && (l = ff_mov_iso639_to_lang(&t2->key[len2 - 3], 1)) >= 0) {
            lang = l;
            break;
        }
    }
    return mov_write_string_tag(pb, name, t->value, lang, long_style);
}

/* iTunes bpm number */
static int mov_write_tmpo_tag(AVIOContext *pb, AVFormatContext *s)
{
    AVDictionaryEntry *t = av_dict_get(s->metadata, "tmpo", NULL, 0);
    int size = 0, tmpo = t ? atoi(t->value) : 0;
    if (tmpo) {
        size = 26;
        avio_wb32(pb, size);
        ffio_wfourcc(pb, "tmpo");
        avio_wb32(pb, size-8); /* size */
        ffio_wfourcc(pb, "data");
        avio_wb32(pb, 0x15);  //type specifier
        avio_wb32(pb, 0);
        avio_wb16(pb, tmpo);        // data
    }
    return size;
}

/* iTunes track or disc number */
static int mov_write_trkn_tag(AVIOContext *pb, MOVMuxContext *mov,
                              AVFormatContext *s, int disc)
{
    AVDictionaryEntry *t = av_dict_get(s->metadata,
                                       disc ? "disc" : "track",
                                       NULL, 0);
    int size = 0, track = t ? atoi(t->value) : 0;
    if (track) {
        int tracks = 0;
        char *slash = strchr(t->value, '/');
        if (slash)
            tracks = atoi(slash + 1);
        avio_wb32(pb, 32); /* size */
        ffio_wfourcc(pb, disc ? "disk" : "trkn");
        avio_wb32(pb, 24); /* size */
        ffio_wfourcc(pb, "data");
        avio_wb32(pb, 0);        // 8 bytes empty
        avio_wb32(pb, 0);
        avio_wb16(pb, 0);        // empty
        avio_wb16(pb, track);    // track / disc number
        avio_wb16(pb, tracks);   // total track / disc number
        avio_wb16(pb, 0);        // empty
        size = 32;
    }
    return size;
}

static int mov_write_int8_metadata(AVFormatContext *s, AVIOContext *pb,
                                   const char *name, const char *tag,
                                   int len)
{
    AVDictionaryEntry *t = NULL;
    uint8_t num;
    int size = 24 + len;

    if (len != 1 && len != 4)
        return -1;

    if (!(t = av_dict_get(s->metadata, tag, NULL, 0)))
        return 0;
    num = atoi(t->value);

    avio_wb32(pb, size);
    ffio_wfourcc(pb, name);
    avio_wb32(pb, size - 8);
    ffio_wfourcc(pb, "data");
    avio_wb32(pb, 0x15);
    avio_wb32(pb, 0);
    if (len==4) avio_wb32(pb, num);
    else        avio_w8 (pb, num);

    return size;
}

/* iTunes meta data list */
static int mov_write_ilst_tag(AVIOContext *pb, MOVMuxContext *mov,
                              AVFormatContext *s)
{
    int64_t pos = avio_tell(pb);
    avio_wb32(pb, 0); /* size */
    ffio_wfourcc(pb, "ilst");
    mov_write_string_metadata(s, pb, "\251nam", "title"    , 1);
    mov_write_string_metadata(s, pb, "\251ART", "artist"   , 1);
    mov_write_string_metadata(s, pb, "aART", "album_artist", 1);
    mov_write_string_metadata(s, pb, "\251wrt", "composer" , 1);
    mov_write_string_metadata(s, pb, "\251alb", "album"    , 1);
    mov_write_string_metadata(s, pb, "\251day", "date"     , 1);
    if (!mov->exact &&
        !mov_write_string_metadata(s, pb, "\251too", "encoding_tool", 1))
        mov_write_string_tag(pb, "\251too", LIBAVFORMAT_IDENT, 0, 1);
    mov_write_string_metadata(s, pb, "\251cmt", "comment"  , 1);
    mov_write_string_metadata(s, pb, "\251gen", "genre"    , 1);
    mov_write_string_metadata(s, pb, "\251cpy", "copyright", 1);
    mov_write_string_metadata(s, pb, "\251grp", "grouping" , 1);
    mov_write_string_metadata(s, pb, "\251lyr", "lyrics"   , 1);
    mov_write_string_metadata(s, pb, "desc",    "description",1);
    mov_write_string_metadata(s, pb, "ldes",    "synopsis" , 1);
    mov_write_string_metadata(s, pb, "tvsh",    "show"     , 1);
    mov_write_string_metadata(s, pb, "tven",    "episode_id",1);
    mov_write_string_metadata(s, pb, "tvnn",    "network"  , 1);
    mov_write_int8_metadata  (s, pb, "tves",    "episode_sort",4);
    mov_write_int8_metadata  (s, pb, "tvsn",    "season_number",4);
    mov_write_int8_metadata  (s, pb, "stik",    "media_type",1);
    mov_write_int8_metadata  (s, pb, "hdvd",    "hd_video",  1);
    mov_write_int8_metadata  (s, pb, "pgap",    "gapless_playback",1);
    mov_write_int8_metadata  (s, pb, "cpil",    "compilation", 1);
    mov_write_trkn_tag(pb, mov, s, 0); // track number
    mov_write_trkn_tag(pb, mov, s, 1); // disc number
    mov_write_tmpo_tag(pb, s);
    return update_size(pb, pos);
}

/* iTunes meta data tag */
static int mov_write_meta_tag(AVIOContext *pb, MOVMuxContext *mov,
                              AVFormatContext *s)
{
    int size = 0;
    int64_t pos = avio_tell(pb);
    avio_wb32(pb, 0); /* size */
    ffio_wfourcc(pb, "meta");
    avio_wb32(pb, 0);
    mov_write_itunes_hdlr_tag(pb, mov, s);
    mov_write_ilst_tag(pb, mov, s);
    size = update_size(pb, pos);
    return size;
}

static int mov_write_raw_metadata_tag(AVFormatContext *s, AVIOContext *pb,
                                      const char *name, const char *key)
{
    int len;
    AVDictionaryEntry *t;

    if (!(t = av_dict_get(s->metadata, key, NULL, 0)))
        return 0;

    len = strlen(t->value);
    if (len > 0) {
        int size = len + 8;
        avio_wb32(pb, size);
        ffio_wfourcc(pb, name);
        avio_write(pb, t->value, len);
        return size;
    }
    return 0;
}

static int ascii_to_wc(AVIOContext *pb, const uint8_t *b)
{
    int val;
    while (*b) {
        GET_UTF8(val, *b++, return -1;)
        avio_wb16(pb, val);
    }
    avio_wb16(pb, 0x00);
    return 0;
}

static uint16_t language_code(const char *str)
{
    return (((str[0] - 0x60) & 0x1F) << 10) +
           (((str[1] - 0x60) & 0x1F) <<  5) +
           (( str[2] - 0x60) & 0x1F);
}

static int mov_write_3gp_udta_tag(AVIOContext *pb, AVFormatContext *s,
                                  const char *tag, const char *str)
{
    int64_t pos = avio_tell(pb);
    AVDictionaryEntry *t = av_dict_get(s->metadata, str, NULL, 0);
    if (!t || !utf8len(t->value))
        return 0;
    avio_wb32(pb, 0);   /* size */
    ffio_wfourcc(pb, tag); /* type */
    avio_wb32(pb, 0);   /* version + flags */
    if (!strcmp(tag, "yrrc"))
        avio_wb16(pb, atoi(t->value));
    else {
        avio_wb16(pb, language_code("eng")); /* language */
        avio_write(pb, t->value, strlen(t->value) + 1); /* UTF8 string value */
        if (!strcmp(tag, "albm") &&
            (t = av_dict_get(s->metadata, "track", NULL, 0)))
            avio_w8(pb, atoi(t->value));
    }
    return update_size(pb, pos);
}

static int mov_write_chpl_tag(AVIOContext *pb, AVFormatContext *s)
{
    int64_t pos = avio_tell(pb);
    int i, nb_chapters = FFMIN(s->nb_chapters, 255);

    avio_wb32(pb, 0);            // size
    ffio_wfourcc(pb, "chpl");
    avio_wb32(pb, 0x01000000);   // version + flags
    avio_wb32(pb, 0);            // unknown
    avio_w8(pb, nb_chapters);

    for (i = 0; i < nb_chapters; i++) {
        AVChapter *c = s->chapters[i];
        AVDictionaryEntry *t;
        avio_wb64(pb, av_rescale_q(c->start, c->time_base, (AVRational){1,10000000}));

        if ((t = av_dict_get(c->metadata, "title", NULL, 0))) {
            int len = FFMIN(strlen(t->value), 255);
            avio_w8(pb, len);
            avio_write(pb, t->value, len);
        } else
            avio_w8(pb, 0);
    }
    return update_size(pb, pos);
}

static int mov_write_udta_tag(AVIOContext *pb, MOVMuxContext *mov,
                              AVFormatContext *s)
{
    AVIOContext *pb_buf;
    int ret, size;
    uint8_t *buf;

    ret = avio_open_dyn_buf(&pb_buf);
    if (ret < 0)
        return ret;

    if (mov->mode & MODE_3GP) {
        mov_write_3gp_udta_tag(pb_buf, s, "perf", "artist");
        mov_write_3gp_udta_tag(pb_buf, s, "titl", "title");
        mov_write_3gp_udta_tag(pb_buf, s, "auth", "author");
        mov_write_3gp_udta_tag(pb_buf, s, "gnre", "genre");
        mov_write_3gp_udta_tag(pb_buf, s, "dscp", "comment");
        mov_write_3gp_udta_tag(pb_buf, s, "albm", "album");
        mov_write_3gp_udta_tag(pb_buf, s, "cprt", "copyright");
        mov_write_3gp_udta_tag(pb_buf, s, "yrrc", "date");
    } else if (mov->mode == MODE_MOV) { // the title field breaks gtkpod with mp4 and my suspicion is that stuff is not valid in mp4
        mov_write_string_metadata(s, pb_buf, "\251ART", "artist",      0);
        mov_write_string_metadata(s, pb_buf, "\251nam", "title",       0);
        mov_write_string_metadata(s, pb_buf, "\251aut", "author",      0);
        mov_write_string_metadata(s, pb_buf, "\251alb", "album",       0);
        mov_write_string_metadata(s, pb_buf, "\251day", "date",        0);
        mov_write_string_metadata(s, pb_buf, "\251swr", "encoder",     0);
        // currently ignored by mov.c
        mov_write_string_metadata(s, pb_buf, "\251des", "comment",     0);
        // add support for libquicktime, this atom is also actually read by mov.c
        mov_write_string_metadata(s, pb_buf, "\251cmt", "comment",     0);
        mov_write_string_metadata(s, pb_buf, "\251gen", "genre",       0);
        mov_write_string_metadata(s, pb_buf, "\251cpy", "copyright",   0);
        mov_write_raw_metadata_tag(s, pb_buf, "XMP_", "xmp");
    } else {
        /* iTunes meta data */
        mov_write_meta_tag(pb_buf, mov, s);
    }

    if (s->nb_chapters && !(mov->flags & FF_MOV_FLAG_DISABLE_CHPL))
        mov_write_chpl_tag(pb_buf, s);

    if ((size = avio_close_dyn_buf(pb_buf, &buf)) > 0) {
        avio_wb32(pb, size + 8);
        ffio_wfourcc(pb, "udta");
        avio_write(pb, buf, size);
    }
    av_free(buf);

    return 0;
}

static void mov_write_psp_udta_tag(AVIOContext *pb,
                                   const char *str, const char *lang, int type)
{
    int len = utf8len(str) + 1;
    if (len <= 0)
        return;
    avio_wb16(pb, len * 2 + 10);        /* size */
    avio_wb32(pb, type);                /* type */
    avio_wb16(pb, language_code(lang)); /* language */
    avio_wb16(pb, 0x01);                /* ? */
    ascii_to_wc(pb, str);
}

static int mov_write_uuidusmt_tag(AVIOContext *pb, AVFormatContext *s)
{
    MOVMuxContext *mov = s->priv_data;
    AVDictionaryEntry *title = av_dict_get(s->metadata, "title", NULL, 0);
    int64_t pos, pos2;

    if (title) {
        pos = avio_tell(pb);
        avio_wb32(pb, 0); /* size placeholder*/
        ffio_wfourcc(pb, "uuid");
        ffio_wfourcc(pb, "USMT");
        avio_wb32(pb, 0x21d24fce); /* 96 bit UUID */
        avio_wb32(pb, 0xbb88695c);
        avio_wb32(pb, 0xfac9c740);

        pos2 = avio_tell(pb);
        avio_wb32(pb, 0); /* size placeholder*/
        ffio_wfourcc(pb, "MTDT");
        avio_wb16(pb, 4);

        // ?
        avio_wb16(pb, 0x0C);                 /* size */
        avio_wb32(pb, 0x0B);                 /* type */
        avio_wb16(pb, language_code("und")); /* language */
        avio_wb16(pb, 0x0);                  /* ? */
        avio_wb16(pb, 0x021C);               /* data */

        if (!mov->exact)
            mov_write_psp_udta_tag(pb, LIBAVCODEC_IDENT,      "eng", 0x04);
        mov_write_psp_udta_tag(pb, title->value,          "eng", 0x01);
        mov_write_psp_udta_tag(pb, "2006/04/01 11:11:11", "und", 0x03);

        update_size(pb, pos2);
        return update_size(pb, pos);
    }

    return 0;
}

static void build_chunks(MOVTrack *trk)
{
    int i;
    MOVIentry *chunk = &trk->cluster[0];
    uint64_t chunkSize = chunk->size;
    chunk->chunkNum = 1;
    if (trk->chunkCount)
        return;
    trk->chunkCount = 1;
    for (i = 1; i<trk->entry; i++){
        if (chunk->pos + chunkSize == trk->cluster[i].pos &&
            chunkSize + trk->cluster[i].size < (1<<20)){
            chunkSize             += trk->cluster[i].size;
            chunk->samples_in_chunk += trk->cluster[i].entries;
        } else {
            trk->cluster[i].chunkNum = chunk->chunkNum+1;
            chunk=&trk->cluster[i];
            chunkSize = chunk->size;
            trk->chunkCount++;
        }
    }
}

static int mov_write_moov_tag(AVIOContext *pb, MOVMuxContext *mov,
                              AVFormatContext *s)
{
    int i;
    int64_t pos = avio_tell(pb);
    avio_wb32(pb, 0); /* size placeholder*/
    ffio_wfourcc(pb, "moov");

    for (i = 0; i < mov->nb_streams; i++) {
        if (mov->tracks[i].entry <= 0 && !(mov->flags & FF_MOV_FLAG_FRAGMENT))
            continue;

        mov->tracks[i].time     = mov->time;
        mov->tracks[i].track_id = i + 1;

        if (mov->tracks[i].entry)
            build_chunks(&mov->tracks[i]);
    }

    if (mov->chapter_track)
        for (i = 0; i < s->nb_streams; i++) {
            mov->tracks[i].tref_tag = MKTAG('c','h','a','p');
            mov->tracks[i].tref_id  = mov->tracks[mov->chapter_track].track_id;
        }
    for (i = 0; i < mov->nb_streams; i++) {
        if (mov->tracks[i].tag == MKTAG('r','t','p',' ')) {
            mov->tracks[i].tref_tag = MKTAG('h','i','n','t');
            mov->tracks[i].tref_id =
                mov->tracks[mov->tracks[i].src_track].track_id;
        }
    }
    for (i = 0; i < mov->nb_streams; i++) {
        if (mov->tracks[i].tag == MKTAG('t','m','c','d')) {
            int src_trk = mov->tracks[i].src_track;
            mov->tracks[src_trk].tref_tag = mov->tracks[i].tag;
            mov->tracks[src_trk].tref_id  = mov->tracks[i].track_id;
            //src_trk may have a different timescale than the tmcd track
            mov->tracks[i].track_duration = av_rescale(mov->tracks[src_trk].track_duration,
                                                       mov->tracks[i].timescale,
                                                       mov->tracks[src_trk].timescale);
        }
    }

    mov_write_mvhd_tag(pb, mov);
    if (mov->mode != MODE_MOV && !mov->iods_skip)
        mov_write_iods_tag(pb, mov);
    for (i = 0; i < mov->nb_streams; i++) {
        if (mov->tracks[i].entry > 0 || mov->flags & FF_MOV_FLAG_FRAGMENT) {
            int ret = mov_write_trak_tag(pb, mov, &(mov->tracks[i]), i < s->nb_streams ? s->streams[i] : NULL);
            if (ret < 0)
                return ret;
        }
    }
    if (mov->flags & FF_MOV_FLAG_FRAGMENT)
        mov_write_mvex_tag(pb, mov); /* QuickTime requires trak to precede this */

    if (mov->mode == MODE_PSP)
        mov_write_uuidusmt_tag(pb, s);
    else
        mov_write_udta_tag(pb, mov, s);

    return update_size(pb, pos);
}

static void param_write_int(AVIOContext *pb, const char *name, int value)
{
    avio_printf(pb, "<param name=\"%s\" value=\"%d\" valuetype=\"data\"/>\n", name, value);
}

static void param_write_string(AVIOContext *pb, const char *name, const char *value)
{
    avio_printf(pb, "<param name=\"%s\" value=\"%s\" valuetype=\"data\"/>\n", name, value);
}

static void param_write_hex(AVIOContext *pb, const char *name, const uint8_t *value, int len)
{
    char buf[150];
    len = FFMIN(sizeof(buf) / 2 - 1, len);
    ff_data_to_hex(buf, value, len, 0);
    buf[2 * len] = '\0';
    avio_printf(pb, "<param name=\"%s\" value=\"%s\" valuetype=\"data\"/>\n", name, buf);
}

static int mov_write_isml_manifest(AVIOContext *pb, MOVMuxContext *mov)
{
    int64_t pos = avio_tell(pb);
    int i;
    static const uint8_t uuid[] = {
        0xa5, 0xd4, 0x0b, 0x30, 0xe8, 0x14, 0x11, 0xdd,
        0xba, 0x2f, 0x08, 0x00, 0x20, 0x0c, 0x9a, 0x66
    };

    avio_wb32(pb, 0);
    ffio_wfourcc(pb, "uuid");
    avio_write(pb, uuid, sizeof(uuid));
    avio_wb32(pb, 0);

    avio_printf(pb, "<?xml version=\"1.0\" encoding=\"utf-8\"?>\n");
    avio_printf(pb, "<smil xmlns=\"http://www.w3.org/2001/SMIL20/Language\">\n");
    avio_printf(pb, "<head>\n");
    if (!mov->exact)
        avio_printf(pb, "<meta name=\"creator\" content=\"%s\" />\n",
                    LIBAVFORMAT_IDENT);
    avio_printf(pb, "</head>\n");
    avio_printf(pb, "<body>\n");
    avio_printf(pb, "<switch>\n");
    for (i = 0; i < mov->nb_streams; i++) {
        MOVTrack *track = &mov->tracks[i];
        const char *type;
        /* track->track_id is initialized in write_moov, and thus isn't known
         * here yet */
        int track_id = i + 1;

        if (track->enc->codec_type == AVMEDIA_TYPE_VIDEO) {
            type = "video";
        } else if (track->enc->codec_type == AVMEDIA_TYPE_AUDIO) {
            type = "audio";
        } else {
            continue;
        }
        avio_printf(pb, "<%s systemBitrate=\"%d\">\n", type,
                                                       track->enc->bit_rate);
        param_write_int(pb, "systemBitrate", track->enc->bit_rate);
        param_write_int(pb, "trackID", track_id);
        if (track->enc->codec_type == AVMEDIA_TYPE_VIDEO) {
            if (track->enc->codec_id == AV_CODEC_ID_H264) {
                uint8_t *ptr;
                int size = track->enc->extradata_size;
                if (!ff_avc_write_annexb_extradata(track->enc->extradata, &ptr,
                                                   &size)) {
                    param_write_hex(pb, "CodecPrivateData",
                                    ptr ? ptr : track->enc->extradata,
                                    size);
                    av_free(ptr);
                }
                param_write_string(pb, "FourCC", "H264");
            } else if (track->enc->codec_id == AV_CODEC_ID_VC1) {
                param_write_string(pb, "FourCC", "WVC1");
                param_write_hex(pb, "CodecPrivateData", track->enc->extradata,
                                track->enc->extradata_size);
            }
            param_write_int(pb, "MaxWidth", track->enc->width);
            param_write_int(pb, "MaxHeight", track->enc->height);
            param_write_int(pb, "DisplayWidth", track->enc->width);
            param_write_int(pb, "DisplayHeight", track->enc->height);
        } else {
            if (track->enc->codec_id == AV_CODEC_ID_AAC) {
                param_write_string(pb, "FourCC", "AACL");
            } else if (track->enc->codec_id == AV_CODEC_ID_WMAPRO) {
                param_write_string(pb, "FourCC", "WMAP");
            }
            param_write_hex(pb, "CodecPrivateData", track->enc->extradata,
                            track->enc->extradata_size);
            param_write_int(pb, "AudioTag", ff_codec_get_tag(ff_codec_wav_tags,
                                                             track->enc->codec_id));
            param_write_int(pb, "Channels", track->enc->channels);
            param_write_int(pb, "SamplingRate", track->enc->sample_rate);
            param_write_int(pb, "BitsPerSample", 16);
            param_write_int(pb, "PacketSize", track->enc->block_align ?
                                              track->enc->block_align : 4);
        }
        avio_printf(pb, "</%s>\n", type);
    }
    avio_printf(pb, "</switch>\n");
    avio_printf(pb, "</body>\n");
    avio_printf(pb, "</smil>\n");

    return update_size(pb, pos);
}

static int mov_write_mfhd_tag(AVIOContext *pb, MOVMuxContext *mov)
{
    avio_wb32(pb, 16);
    ffio_wfourcc(pb, "mfhd");
    avio_wb32(pb, 0);
    avio_wb32(pb, mov->fragments);
    return 0;
}

static uint32_t get_sample_flags(MOVTrack *track, MOVIentry *entry)
{
    return entry->flags & MOV_SYNC_SAMPLE ? MOV_FRAG_SAMPLE_FLAG_DEPENDS_NO :
           (MOV_FRAG_SAMPLE_FLAG_DEPENDS_YES | MOV_FRAG_SAMPLE_FLAG_IS_NON_SYNC);
}

static int mov_write_tfhd_tag(AVIOContext *pb, MOVMuxContext *mov,
                              MOVTrack *track, int64_t moof_offset)
{
    int64_t pos = avio_tell(pb);
    uint32_t flags = MOV_TFHD_DEFAULT_SIZE | MOV_TFHD_DEFAULT_DURATION |
                     MOV_TFHD_BASE_DATA_OFFSET;
    if (!track->entry) {
        flags |= MOV_TFHD_DURATION_IS_EMPTY;
    } else {
        flags |= MOV_TFHD_DEFAULT_FLAGS;
    }
    if (mov->flags & FF_MOV_FLAG_OMIT_TFHD_OFFSET)
        flags &= ~MOV_TFHD_BASE_DATA_OFFSET;
    if (mov->flags & FF_MOV_FLAG_DEFAULT_BASE_MOOF) {
        flags &= ~MOV_TFHD_BASE_DATA_OFFSET;
        flags |= MOV_TFHD_DEFAULT_BASE_IS_MOOF;
    }

    /* Don't set a default sample size, the silverlight player refuses
     * to play files with that set. Don't set a default sample duration,
     * WMP freaks out if it is set. Don't set a base data offset, PIFF
     * file format says it MUST NOT be set. */
    if (track->mode == MODE_ISM)
        flags &= ~(MOV_TFHD_DEFAULT_SIZE | MOV_TFHD_DEFAULT_DURATION |
                   MOV_TFHD_BASE_DATA_OFFSET);

    avio_wb32(pb, 0); /* size placeholder */
    ffio_wfourcc(pb, "tfhd");
    avio_w8(pb, 0); /* version */
    avio_wb24(pb, flags);

    avio_wb32(pb, track->track_id); /* track-id */
    if (flags & MOV_TFHD_BASE_DATA_OFFSET)
        avio_wb64(pb, moof_offset);
    if (flags & MOV_TFHD_DEFAULT_DURATION) {
        track->default_duration = get_cluster_duration(track, 0);
        avio_wb32(pb, track->default_duration);
    }
    if (flags & MOV_TFHD_DEFAULT_SIZE) {
        track->default_size = track->entry ? track->cluster[0].size : 1;
        avio_wb32(pb, track->default_size);
    } else
        track->default_size = -1;

    if (flags & MOV_TFHD_DEFAULT_FLAGS) {
        /* Set the default flags based on the second sample, if available.
         * If the first sample is different, that can be signaled via a separate field. */
        if (track->entry > 1)
            track->default_sample_flags = get_sample_flags(track, &track->cluster[1]);
        else
            track->default_sample_flags =
                track->enc->codec_type == AVMEDIA_TYPE_VIDEO ?
                (MOV_FRAG_SAMPLE_FLAG_DEPENDS_YES | MOV_FRAG_SAMPLE_FLAG_IS_NON_SYNC) :
                MOV_FRAG_SAMPLE_FLAG_DEPENDS_NO;
        avio_wb32(pb, track->default_sample_flags);
    }

    return update_size(pb, pos);
}

static int mov_write_trun_tag(AVIOContext *pb, MOVMuxContext *mov,
                              MOVTrack *track, int moof_size)
{
    int64_t pos = avio_tell(pb);
    uint32_t flags = MOV_TRUN_DATA_OFFSET;
    int i;

    for (i = 0; i < track->entry; i++) {
        if (get_cluster_duration(track, i) != track->default_duration)
            flags |= MOV_TRUN_SAMPLE_DURATION;
        if (track->cluster[i].size != track->default_size)
            flags |= MOV_TRUN_SAMPLE_SIZE;
        if (i > 0 && get_sample_flags(track, &track->cluster[i]) != track->default_sample_flags)
            flags |= MOV_TRUN_SAMPLE_FLAGS;
    }
    if (!(flags & MOV_TRUN_SAMPLE_FLAGS) && track->entry > 0 &&
         get_sample_flags(track, &track->cluster[0]) != track->default_sample_flags)
        flags |= MOV_TRUN_FIRST_SAMPLE_FLAGS;
    if (track->flags & MOV_TRACK_CTTS)
        flags |= MOV_TRUN_SAMPLE_CTS;

    avio_wb32(pb, 0); /* size placeholder */
    ffio_wfourcc(pb, "trun");
    avio_w8(pb, 0); /* version */
    avio_wb24(pb, flags);

    avio_wb32(pb, track->entry); /* sample count */
    if (mov->flags & FF_MOV_FLAG_OMIT_TFHD_OFFSET &&
        !(mov->flags & FF_MOV_FLAG_DEFAULT_BASE_MOOF) &&
        !mov->first_trun)
        avio_wb32(pb, 0); /* Later tracks follow immediately after the previous one */
    else
        avio_wb32(pb, moof_size + 8 + track->data_offset +
                      track->cluster[0].pos); /* data offset */
    if (flags & MOV_TRUN_FIRST_SAMPLE_FLAGS)
        avio_wb32(pb, get_sample_flags(track, &track->cluster[0]));

    for (i = 0; i < track->entry; i++) {
        if (flags & MOV_TRUN_SAMPLE_DURATION)
            avio_wb32(pb, get_cluster_duration(track, i));
        if (flags & MOV_TRUN_SAMPLE_SIZE)
            avio_wb32(pb, track->cluster[i].size);
        if (flags & MOV_TRUN_SAMPLE_FLAGS)
            avio_wb32(pb, get_sample_flags(track, &track->cluster[i]));
        if (flags & MOV_TRUN_SAMPLE_CTS)
            avio_wb32(pb, track->cluster[i].cts);
    }

    mov->first_trun = 0;
    return update_size(pb, pos);
}

static int mov_write_tfxd_tag(AVIOContext *pb, MOVTrack *track)
{
    int64_t pos = avio_tell(pb);
    static const uint8_t uuid[] = {
        0x6d, 0x1d, 0x9b, 0x05, 0x42, 0xd5, 0x44, 0xe6,
        0x80, 0xe2, 0x14, 0x1d, 0xaf, 0xf7, 0x57, 0xb2
    };

    avio_wb32(pb, 0); /* size placeholder */
    ffio_wfourcc(pb, "uuid");
    avio_write(pb, uuid, sizeof(uuid));
    avio_w8(pb, 1);
    avio_wb24(pb, 0);
    avio_wb64(pb, track->frag_start);
    avio_wb64(pb, track->start_dts + track->track_duration -
                  track->cluster[0].dts);

    return update_size(pb, pos);
}

static int mov_write_tfrf_tag(AVIOContext *pb, MOVMuxContext *mov,
                              MOVTrack *track, int entry)
{
    int n = track->nb_frag_info - 1 - entry, i;
    int size = 8 + 16 + 4 + 1 + 16*n;
    static const uint8_t uuid[] = {
        0xd4, 0x80, 0x7e, 0xf2, 0xca, 0x39, 0x46, 0x95,
        0x8e, 0x54, 0x26, 0xcb, 0x9e, 0x46, 0xa7, 0x9f
    };

    if (entry < 0)
        return 0;

    avio_seek(pb, track->frag_info[entry].tfrf_offset, SEEK_SET);
    avio_wb32(pb, size);
    ffio_wfourcc(pb, "uuid");
    avio_write(pb, uuid, sizeof(uuid));
    avio_w8(pb, 1);
    avio_wb24(pb, 0);
    avio_w8(pb, n);
    for (i = 0; i < n; i++) {
        int index = entry + 1 + i;
        avio_wb64(pb, track->frag_info[index].time);
        avio_wb64(pb, track->frag_info[index].duration);
    }
    if (n < mov->ism_lookahead) {
        int free_size = 16 * (mov->ism_lookahead - n);
        avio_wb32(pb, free_size);
        ffio_wfourcc(pb, "free");
        ffio_fill(pb, 0, free_size - 8);
    }

    return 0;
}

static int mov_write_tfrf_tags(AVIOContext *pb, MOVMuxContext *mov,
                               MOVTrack *track)
{
    int64_t pos = avio_tell(pb);
    int i;
    for (i = 0; i < mov->ism_lookahead; i++) {
        /* Update the tfrf tag for the last ism_lookahead fragments,
         * nb_frag_info - 1 is the next fragment to be written. */
        mov_write_tfrf_tag(pb, mov, track, track->nb_frag_info - 2 - i);
    }
    avio_seek(pb, pos, SEEK_SET);
    return 0;
}

static int mov_add_tfra_entries(AVIOContext *pb, MOVMuxContext *mov, int tracks,
                                int size)
{
    int i;
    for (i = 0; i < mov->nb_streams; i++) {
        MOVTrack *track = &mov->tracks[i];
        MOVFragmentInfo *info;
        if ((tracks >= 0 && i != tracks) || !track->entry)
            continue;
        track->nb_frag_info++;
        if (track->nb_frag_info >= track->frag_info_capacity) {
            unsigned new_capacity = track->nb_frag_info + MOV_FRAG_INFO_ALLOC_INCREMENT;
            if (av_reallocp_array(&track->frag_info,
                                  new_capacity,
                                  sizeof(*track->frag_info)))
                return AVERROR(ENOMEM);
            track->frag_info_capacity = new_capacity;
        }
        info = &track->frag_info[track->nb_frag_info - 1];
        info->offset   = avio_tell(pb);
        info->size     = size;
        // Try to recreate the original pts for the first packet
        // from the fields we have stored
        info->time     = track->start_dts + track->frag_start +
                         track->cluster[0].cts;
        // If the pts is less than zero, we will have trimmed
        // away parts of the media track using an edit list,
        // and the corresponding start presentation time is zero.
        if (info->time < 0)
            info->time = 0;
        info->duration = track->start_dts + track->track_duration -
                         track->cluster[0].dts;
        info->tfrf_offset = 0;
        mov_write_tfrf_tags(pb, mov, track);
    }
    return 0;
}

static int mov_write_tfdt_tag(AVIOContext *pb, MOVTrack *track)
{
    int64_t pos = avio_tell(pb);

    avio_wb32(pb, 0); /* size */
    ffio_wfourcc(pb, "tfdt");
    avio_w8(pb, 1); /* version */
    avio_wb24(pb, 0);
    avio_wb64(pb, track->frag_start);
    return update_size(pb, pos);
}

static int mov_write_traf_tag(AVIOContext *pb, MOVMuxContext *mov,
                              MOVTrack *track, int64_t moof_offset,
                              int moof_size)
{
    int64_t pos = avio_tell(pb);
    avio_wb32(pb, 0); /* size placeholder */
    ffio_wfourcc(pb, "traf");

    mov_write_tfhd_tag(pb, mov, track, moof_offset);
    if (mov->mode != MODE_ISM)
        mov_write_tfdt_tag(pb, track);
    mov_write_trun_tag(pb, mov, track, moof_size);
    if (mov->mode == MODE_ISM) {
        mov_write_tfxd_tag(pb, track);

        if (mov->ism_lookahead) {
            int i, size = 16 + 4 + 1 + 16 * mov->ism_lookahead;

            if (track->nb_frag_info > 0) {
                MOVFragmentInfo *info = &track->frag_info[track->nb_frag_info - 1];
                if (!info->tfrf_offset)
                    info->tfrf_offset = avio_tell(pb);
            }
            avio_wb32(pb, 8 + size);
            ffio_wfourcc(pb, "free");
            for (i = 0; i < size; i++)
                avio_w8(pb, 0);
        }
    }

    return update_size(pb, pos);
}

static int mov_write_moof_tag_internal(AVIOContext *pb, MOVMuxContext *mov,
                                       int tracks, int moof_size)
{
    int64_t pos = avio_tell(pb);
    int i;

    avio_wb32(pb, 0); /* size placeholder */
    ffio_wfourcc(pb, "moof");
    mov->first_trun = 1;

    mov_write_mfhd_tag(pb, mov);
    for (i = 0; i < mov->nb_streams; i++) {
        MOVTrack *track = &mov->tracks[i];
        if (tracks >= 0 && i != tracks)
            continue;
        if (!track->entry)
            continue;
        mov_write_traf_tag(pb, mov, track, pos, moof_size);
    }

    return update_size(pb, pos);
}

static int mov_write_sidx_tag(AVIOContext *pb,
                              MOVTrack *track, int ref_size, int total_sidx_size)
{
    int64_t pos = avio_tell(pb), offset_pos, end_pos;
    int64_t presentation_time, duration, offset;
    int starts_with_SAP, i, entries;

    if (track->entry) {
        entries = 1;
        presentation_time = track->start_dts + track->frag_start +
                            track->cluster[0].cts;
        duration = track->start_dts + track->track_duration -
                   track->cluster[0].dts;
        starts_with_SAP = track->cluster[0].flags & MOV_SYNC_SAMPLE;
    } else {
        entries = track->nb_frag_info;
        presentation_time = track->frag_info[0].time;
    }

    // pts<0 should be cut away using edts
    if (presentation_time < 0)
        presentation_time = 0;

    avio_wb32(pb, 0); /* size */
    ffio_wfourcc(pb, "sidx");
    avio_w8(pb, 1); /* version */
    avio_wb24(pb, 0);
    avio_wb32(pb, track->track_id); /* reference_ID */
    avio_wb32(pb, track->timescale); /* timescale */
    avio_wb64(pb, presentation_time); /* earliest_presentation_time */
    offset_pos = avio_tell(pb);
    avio_wb64(pb, 0); /* first_offset (offset to referenced moof) */
    avio_wb16(pb, 0); /* reserved */

    avio_wb16(pb, entries); /* reference_count */
    for (i = 0; i < entries; i++) {
        if (!track->entry) {
            if (i > 1 && track->frag_info[i].offset != track->frag_info[i - 1].offset + track->frag_info[i - 1].size) {
               av_log(NULL, AV_LOG_ERROR, "Non-consecutive fragments, writing incorrect sidx\n");
            }
            duration = track->frag_info[i].duration;
            ref_size = track->frag_info[i].size;
            starts_with_SAP = 1;
        }
        avio_wb32(pb, (0 << 31) | (ref_size & 0x7fffffff)); /* reference_type (0 = media) | referenced_size */
        avio_wb32(pb, duration); /* subsegment_duration */
        avio_wb32(pb, (starts_with_SAP << 31) | (0 << 28) | 0); /* starts_with_SAP | SAP_type | SAP_delta_time */
    }

    end_pos = avio_tell(pb);
    offset = pos + total_sidx_size - end_pos;
    avio_seek(pb, offset_pos, SEEK_SET);
    avio_wb64(pb, offset);
    avio_seek(pb, end_pos, SEEK_SET);
    return update_size(pb, pos);
}

static int mov_write_sidx_tags(AVIOContext *pb, MOVMuxContext *mov,
                               int tracks, int ref_size)
{
    int i, round, ret;
    AVIOContext *avio_buf;
    int total_size = 0;
    for (round = 0; round < 2; round++) {
        // First run one round to calculate the total size of all
        // sidx atoms.
        // This would be much simpler if we'd only write one sidx
        // atom, for the first track in the moof.
        if (round == 0) {
            if ((ret = ffio_open_null_buf(&avio_buf)) < 0)
                return ret;
        } else {
            avio_buf = pb;
        }
        for (i = 0; i < mov->nb_streams; i++) {
            MOVTrack *track = &mov->tracks[i];
            if (tracks >= 0 && i != tracks)
                continue;
            // When writing a sidx for the full file, entry is 0, but
            // we want to include all tracks. ref_size is 0 in this case,
            // since we read it from frag_info instead.
            if (!track->entry && ref_size > 0)
                continue;
            total_size -= mov_write_sidx_tag(avio_buf, track, ref_size,
                                             total_size);
        }
        if (round == 0)
            total_size = ffio_close_null_buf(avio_buf);
    }
    return 0;
}

static int mov_write_moof_tag(AVIOContext *pb, MOVMuxContext *mov, int tracks,
                              int64_t mdat_size)
{
    AVIOContext *avio_buf;
    int ret, moof_size;

    if ((ret = ffio_open_null_buf(&avio_buf)) < 0)
        return ret;
    mov_write_moof_tag_internal(avio_buf, mov, tracks, 0);
    moof_size = ffio_close_null_buf(avio_buf);

    if (mov->flags & FF_MOV_FLAG_DASH && !(mov->flags & FF_MOV_FLAG_FASTSTART))
        mov_write_sidx_tags(pb, mov, tracks, moof_size + 8 + mdat_size);

    if ((ret = mov_add_tfra_entries(pb, mov, tracks, moof_size + 8 + mdat_size)) < 0)
        return ret;

    return mov_write_moof_tag_internal(pb, mov, tracks, moof_size);
}

static int mov_write_tfra_tag(AVIOContext *pb, MOVTrack *track)
{
    int64_t pos = avio_tell(pb);
    int i;

    avio_wb32(pb, 0); /* size placeholder */
    ffio_wfourcc(pb, "tfra");
    avio_w8(pb, 1); /* version */
    avio_wb24(pb, 0);

    avio_wb32(pb, track->track_id);
    avio_wb32(pb, 0); /* length of traf/trun/sample num */
    avio_wb32(pb, track->nb_frag_info);
    for (i = 0; i < track->nb_frag_info; i++) {
        avio_wb64(pb, track->frag_info[i].time);
        avio_wb64(pb, track->frag_info[i].offset + track->data_offset);
        avio_w8(pb, 1); /* traf number */
        avio_w8(pb, 1); /* trun number */
        avio_w8(pb, 1); /* sample number */
    }

    return update_size(pb, pos);
}

static int mov_write_mfra_tag(AVIOContext *pb, MOVMuxContext *mov)
{
    int64_t pos = avio_tell(pb);
    int i;

    avio_wb32(pb, 0); /* size placeholder */
    ffio_wfourcc(pb, "mfra");
    /* An empty mfra atom is enough to indicate to the publishing point that
     * the stream has ended. */
    if (mov->flags & FF_MOV_FLAG_ISML)
        return update_size(pb, pos);

    for (i = 0; i < mov->nb_streams; i++) {
        MOVTrack *track = &mov->tracks[i];
        if (track->nb_frag_info)
            mov_write_tfra_tag(pb, track);
    }

    avio_wb32(pb, 16);
    ffio_wfourcc(pb, "mfro");
    avio_wb32(pb, 0); /* version + flags */
    avio_wb32(pb, avio_tell(pb) + 4 - pos);

    return update_size(pb, pos);
}

static int mov_write_mdat_tag(AVIOContext *pb, MOVMuxContext *mov)
{
    avio_wb32(pb, 8);    // placeholder for extended size field (64 bit)
    ffio_wfourcc(pb, mov->mode == MODE_MOV ? "wide" : "free");

    mov->mdat_pos = avio_tell(pb);
    avio_wb32(pb, 0); /* size placeholder*/
    ffio_wfourcc(pb, "mdat");
    return 0;
}

/* TODO: This needs to be more general */
static int mov_write_ftyp_tag(AVIOContext *pb, AVFormatContext *s)
{
    MOVMuxContext *mov = s->priv_data;
    int64_t pos = avio_tell(pb);
    int has_h264 = 0, has_video = 0;
    int minor = 0x200;
    int i;

    for (i = 0; i < s->nb_streams; i++) {
        AVStream *st = s->streams[i];
        if (st->codec->codec_type == AVMEDIA_TYPE_VIDEO)
            has_video = 1;
        if (st->codec->codec_id == AV_CODEC_ID_H264)
            has_h264 = 1;
    }

    avio_wb32(pb, 0); /* size */
    ffio_wfourcc(pb, "ftyp");

    if (mov->major_brand && strlen(mov->major_brand) >= 4)
        ffio_wfourcc(pb, mov->major_brand);
    else if (mov->mode == MODE_3GP) {
        ffio_wfourcc(pb, has_h264 ? "3gp6"  : "3gp4");
        minor =     has_h264 ?   0x100 :   0x200;
    } else if (mov->mode & MODE_3G2) {
        ffio_wfourcc(pb, has_h264 ? "3g2b"  : "3g2a");
        minor =     has_h264 ? 0x20000 : 0x10000;
    } else if (mov->mode == MODE_PSP)
        ffio_wfourcc(pb, "MSNV");
    else if (mov->mode == MODE_MP4 && mov->flags & FF_MOV_FLAG_DEFAULT_BASE_MOOF)
        ffio_wfourcc(pb, "iso5"); // Required when using default-base-is-moof
    else if (mov->mode == MODE_MP4)
        ffio_wfourcc(pb, "isom");
    else if (mov->mode == MODE_IPOD)
        ffio_wfourcc(pb, has_video ? "M4V ":"M4A ");
    else if (mov->mode == MODE_ISM)
        ffio_wfourcc(pb, "isml");
    else if (mov->mode == MODE_F4V)
        ffio_wfourcc(pb, "f4v ");
    else
        ffio_wfourcc(pb, "qt  ");

    avio_wb32(pb, minor);

    if (mov->mode == MODE_MOV)
        ffio_wfourcc(pb, "qt  ");
    else if (mov->mode == MODE_ISM) {
        ffio_wfourcc(pb, "piff");
    } else if (!(mov->flags & FF_MOV_FLAG_DEFAULT_BASE_MOOF)) {
        ffio_wfourcc(pb, "isom");
        ffio_wfourcc(pb, "iso2");
        if (has_h264)
            ffio_wfourcc(pb, "avc1");
    }

    // We add tfdt atoms when fragmenting, signal this with the iso6 compatible
    // brand. This is compatible with users that don't understand tfdt.
    if (mov->flags & FF_MOV_FLAG_FRAGMENT && mov->mode != MODE_ISM)
        ffio_wfourcc(pb, "iso6");

    if (mov->mode == MODE_3GP)
        ffio_wfourcc(pb, has_h264 ? "3gp6":"3gp4");
    else if (mov->mode & MODE_3G2)
        ffio_wfourcc(pb, has_h264 ? "3g2b":"3g2a");
    else if (mov->mode == MODE_PSP)
        ffio_wfourcc(pb, "MSNV");
    else if (mov->mode == MODE_MP4)
        ffio_wfourcc(pb, "mp41");

    if (mov->flags & FF_MOV_FLAG_DASH && mov->flags & FF_MOV_FLAG_FASTSTART)
        ffio_wfourcc(pb, "dash");

    return update_size(pb, pos);
}

static void mov_write_uuidprof_tag(AVIOContext *pb, AVFormatContext *s)
{
    AVStream       *video_st    = s->streams[0];
    AVCodecContext *video_codec = s->streams[0]->codec;
    AVCodecContext *audio_codec = s->streams[1]->codec;
    int audio_rate = audio_codec->sample_rate;
    // TODO: should be avg_frame_rate
    int frame_rate = ((video_st->time_base.den) * (0x10000)) / (video_st->time_base.num);
    int audio_kbitrate = audio_codec->bit_rate / 1000;
    int video_kbitrate = FFMIN(video_codec->bit_rate / 1000, 800 - audio_kbitrate);

    avio_wb32(pb, 0x94); /* size */
    ffio_wfourcc(pb, "uuid");
    ffio_wfourcc(pb, "PROF");

    avio_wb32(pb, 0x21d24fce); /* 96 bit UUID */
    avio_wb32(pb, 0xbb88695c);
    avio_wb32(pb, 0xfac9c740);

    avio_wb32(pb, 0x0);  /* ? */
    avio_wb32(pb, 0x3);  /* 3 sections ? */

    avio_wb32(pb, 0x14); /* size */
    ffio_wfourcc(pb, "FPRF");
    avio_wb32(pb, 0x0);  /* ? */
    avio_wb32(pb, 0x0);  /* ? */
    avio_wb32(pb, 0x0);  /* ? */

    avio_wb32(pb, 0x2c);  /* size */
    ffio_wfourcc(pb, "APRF"); /* audio */
    avio_wb32(pb, 0x0);
    avio_wb32(pb, 0x2);   /* TrackID */
    ffio_wfourcc(pb, "mp4a");
    avio_wb32(pb, 0x20f);
    avio_wb32(pb, 0x0);
    avio_wb32(pb, audio_kbitrate);
    avio_wb32(pb, audio_kbitrate);
    avio_wb32(pb, audio_rate);
    avio_wb32(pb, audio_codec->channels);

    avio_wb32(pb, 0x34);  /* size */
    ffio_wfourcc(pb, "VPRF");   /* video */
    avio_wb32(pb, 0x0);
    avio_wb32(pb, 0x1);    /* TrackID */
    if (video_codec->codec_id == AV_CODEC_ID_H264) {
        ffio_wfourcc(pb, "avc1");
        avio_wb16(pb, 0x014D);
        avio_wb16(pb, 0x0015);
    } else {
        ffio_wfourcc(pb, "mp4v");
        avio_wb16(pb, 0x0000);
        avio_wb16(pb, 0x0103);
    }
    avio_wb32(pb, 0x0);
    avio_wb32(pb, video_kbitrate);
    avio_wb32(pb, video_kbitrate);
    avio_wb32(pb, frame_rate);
    avio_wb32(pb, frame_rate);
    avio_wb16(pb, video_codec->width);
    avio_wb16(pb, video_codec->height);
    avio_wb32(pb, 0x010001); /* ? */
}

static int mov_write_identification(AVIOContext *pb, AVFormatContext *s)
{
    MOVMuxContext *mov = s->priv_data;
    int i;

    mov_write_ftyp_tag(pb,s);
    if (mov->mode == MODE_PSP) {
        int video_streams_nb = 0, audio_streams_nb = 0, other_streams_nb = 0;
        for (i = 0; i < s->nb_streams; i++) {
            AVStream *st = s->streams[i];
            if (st->codec->codec_type == AVMEDIA_TYPE_VIDEO)
                video_streams_nb++;
            else if (st->codec->codec_type == AVMEDIA_TYPE_AUDIO)
                audio_streams_nb++;
            else
                other_streams_nb++;
            }

        if (video_streams_nb != 1 || audio_streams_nb != 1 || other_streams_nb) {
            av_log(s, AV_LOG_ERROR, "PSP mode need one video and one audio stream\n");
            return AVERROR(EINVAL);
        }
        mov_write_uuidprof_tag(pb, s);
    }
    return 0;
}

static int mov_parse_mpeg2_frame(AVPacket *pkt, uint32_t *flags)
{
    uint32_t c = -1;
    int i, closed_gop = 0;

    for (i = 0; i < pkt->size - 4; i++) {
        c = (c << 8) + pkt->data[i];
        if (c == 0x1b8) { // gop
            closed_gop = pkt->data[i + 4] >> 6 & 0x01;
        } else if (c == 0x100) { // pic
            int temp_ref = (pkt->data[i + 1] << 2) | (pkt->data[i + 2] >> 6);
            if (!temp_ref || closed_gop) // I picture is not reordered
                *flags = MOV_SYNC_SAMPLE;
            else
                *flags = MOV_PARTIAL_SYNC_SAMPLE;
            break;
        }
    }
    return 0;
}

static void mov_parse_vc1_frame(AVPacket *pkt, MOVTrack *trk)
{
    const uint8_t *start, *next, *end = pkt->data + pkt->size;
    int seq = 0, entry = 0;
    int key = pkt->flags & AV_PKT_FLAG_KEY;
    start = find_next_marker(pkt->data, end);
    for (next = start; next < end; start = next) {
        next = find_next_marker(start + 4, end);
        switch (AV_RB32(start)) {
        case VC1_CODE_SEQHDR:
            seq = 1;
            break;
        case VC1_CODE_ENTRYPOINT:
            entry = 1;
            break;
        case VC1_CODE_SLICE:
            trk->vc1_info.slices = 1;
            break;
        }
    }
    if (!trk->entry && trk->vc1_info.first_packet_seen)
        trk->vc1_info.first_frag_written = 1;
    if (!trk->entry && !trk->vc1_info.first_frag_written) {
        /* First packet in first fragment */
        trk->vc1_info.first_packet_seq   = seq;
        trk->vc1_info.first_packet_entry = entry;
        trk->vc1_info.first_packet_seen  = 1;
    } else if ((seq && !trk->vc1_info.packet_seq) ||
               (entry && !trk->vc1_info.packet_entry)) {
        int i;
        for (i = 0; i < trk->entry; i++)
            trk->cluster[i].flags &= ~MOV_SYNC_SAMPLE;
        trk->has_keyframes = 0;
        if (seq)
            trk->vc1_info.packet_seq = 1;
        if (entry)
            trk->vc1_info.packet_entry = 1;
        if (!trk->vc1_info.first_frag_written) {
            /* First fragment */
            if ((!seq   || trk->vc1_info.first_packet_seq) &&
                (!entry || trk->vc1_info.first_packet_entry)) {
                /* First packet had the same headers as this one, readd the
                 * sync sample flag. */
                trk->cluster[0].flags |= MOV_SYNC_SAMPLE;
                trk->has_keyframes = 1;
            }
        }
    }
    if (trk->vc1_info.packet_seq && trk->vc1_info.packet_entry)
        key = seq && entry;
    else if (trk->vc1_info.packet_seq)
        key = seq;
    else if (trk->vc1_info.packet_entry)
        key = entry;
    if (key) {
        trk->cluster[trk->entry].flags |= MOV_SYNC_SAMPLE;
        trk->has_keyframes++;
    }
}

static int mov_flush_fragment(AVFormatContext *s)
{
    MOVMuxContext *mov = s->priv_data;
    int i, first_track = -1;
    int64_t mdat_size = 0;
    int ret;

    if (!(mov->flags & FF_MOV_FLAG_FRAGMENT))
        return 0;

    if (!mov->moov_written) {
        int64_t pos = avio_tell(s->pb);
        uint8_t *buf;
        int buf_size, moov_size;

        for (i = 0; i < mov->nb_streams; i++)
            if (!mov->tracks[i].entry)
                break;
        /* Don't write the initial moov unless all tracks have data */
        if (i < mov->nb_streams)
            return 0;

        moov_size = get_moov_size(s);
        for (i = 0; i < mov->nb_streams; i++)
            mov->tracks[i].data_offset = pos + moov_size + 8;

        if (mov->flags & FF_MOV_FLAG_DELAY_MOOV)
            mov_write_identification(s->pb, s);
        if ((ret = mov_write_moov_tag(s->pb, mov, s)) < 0)
            return ret;

        if (mov->flags & FF_MOV_FLAG_DELAY_MOOV) {
            if (mov->flags & FF_MOV_FLAG_FASTSTART)
                mov->reserved_moov_pos = avio_tell(s->pb);
            avio_flush(s->pb);
            mov->moov_written = 1;
            return 0;
        }

        buf_size = avio_close_dyn_buf(mov->mdat_buf, &buf);
        mov->mdat_buf = NULL;
        avio_wb32(s->pb, buf_size + 8);
        ffio_wfourcc(s->pb, "mdat");
        avio_write(s->pb, buf, buf_size);
        av_free(buf);

        mov->moov_written = 1;
        mov->mdat_size = 0;
        for (i = 0; i < mov->nb_streams; i++) {
            if (mov->tracks[i].entry)
                mov->tracks[i].frag_start += mov->tracks[i].start_dts +
                                             mov->tracks[i].track_duration -
                                             mov->tracks[i].cluster[0].dts;
            mov->tracks[i].entry = 0;
        }
        avio_flush(s->pb);
        return 0;
    }

    for (i = 0; i < mov->nb_streams; i++) {
        MOVTrack *track = &mov->tracks[i];
        if (mov->flags & FF_MOV_FLAG_SEPARATE_MOOF)
            track->data_offset = 0;
        else
            track->data_offset = mdat_size;
        if (!track->mdat_buf)
            continue;
        mdat_size += avio_tell(track->mdat_buf);
        if (first_track < 0)
            first_track = i;
    }

    if (!mdat_size)
        return 0;

    for (i = 0; i < mov->nb_streams; i++) {
        MOVTrack *track = &mov->tracks[i];
        int buf_size, write_moof = 1, moof_tracks = -1;
        uint8_t *buf;
        int64_t duration = 0;

        if (track->entry)
            duration = track->start_dts + track->track_duration -
                       track->cluster[0].dts;
        if (mov->flags & FF_MOV_FLAG_SEPARATE_MOOF) {
            if (!track->mdat_buf)
                continue;
            mdat_size = avio_tell(track->mdat_buf);
            moof_tracks = i;
        } else {
            write_moof = i == first_track;
        }

        if (write_moof) {
            avio_flush(s->pb);

            mov_write_moof_tag(s->pb, mov, moof_tracks, mdat_size);
            mov->fragments++;

            avio_wb32(s->pb, mdat_size + 8);
            ffio_wfourcc(s->pb, "mdat");
        }

        if (track->entry)
            track->frag_start += duration;
        track->entry = 0;
        if (!track->mdat_buf)
            continue;
        buf_size = avio_close_dyn_buf(track->mdat_buf, &buf);
        track->mdat_buf = NULL;

        avio_write(s->pb, buf, buf_size);
        av_free(buf);
    }

    mov->mdat_size = 0;

    avio_flush(s->pb);
    return 0;
}

static int mov_auto_flush_fragment(AVFormatContext *s)
{
    MOVMuxContext *mov = s->priv_data;
    int had_moov = mov->moov_written;
    int ret = mov_flush_fragment(s);
    if (ret < 0)
        return ret;
    // If using delay_moov, the first flush only wrote the moov,
    // not the actual moof+mdat pair, thus flush once again.
    if (!had_moov && mov->flags & FF_MOV_FLAG_DELAY_MOOV)
        ret = mov_flush_fragment(s);
    return ret;
}

int ff_mov_write_packet(AVFormatContext *s, AVPacket *pkt)
{
    MOVMuxContext *mov = s->priv_data;
    AVIOContext *pb = s->pb;
    MOVTrack *trk = &mov->tracks[pkt->stream_index];
    AVCodecContext *enc = trk->enc;
    unsigned int samples_in_chunk = 0;
    int size = pkt->size, ret = 0;
    uint8_t *reformatted_data = NULL;

    if (trk->entry) {
        int64_t duration = pkt->dts - trk->cluster[trk->entry - 1].dts;
        if (duration < 0 || duration > INT_MAX) {
            av_log(s, AV_LOG_ERROR, "Application provided duration: %"PRId64" / timestamp: %"PRId64" is out of range for mov/mp4 format\n",
                duration, pkt->dts
            );

            pkt->dts = trk->cluster[trk->entry - 1].dts + 1;
            pkt->pts = AV_NOPTS_VALUE;
        }
        if (pkt->duration < 0) {
            av_log(s, AV_LOG_ERROR, "Application provided duration: %d is invalid\n", pkt->duration);
            return AVERROR(EINVAL);
        }
    }
    if (mov->flags & FF_MOV_FLAG_FRAGMENT) {
        int ret;
        if (mov->moov_written || mov->flags & FF_MOV_FLAG_EMPTY_MOOV) {
            if (!trk->mdat_buf) {
                if ((ret = avio_open_dyn_buf(&trk->mdat_buf)) < 0)
                    return ret;
            }
            pb = trk->mdat_buf;
        } else {
            if (!mov->mdat_buf) {
                if ((ret = avio_open_dyn_buf(&mov->mdat_buf)) < 0)
                    return ret;
            }
            pb = mov->mdat_buf;
        }
    }

    if (enc->codec_id == AV_CODEC_ID_AMR_NB) {
        /* We must find out how many AMR blocks there are in one packet */
        static uint16_t packed_size[16] =
            {13, 14, 16, 18, 20, 21, 27, 32, 6, 0, 0, 0, 0, 0, 0, 1};
        int len = 0;

        while (len < size && samples_in_chunk < 100) {
            len += packed_size[(pkt->data[len] >> 3) & 0x0F];
            samples_in_chunk++;
        }
        if (samples_in_chunk > 1) {
            av_log(s, AV_LOG_ERROR, "fatal error, input is not a single packet, implement a AVParser for it\n");
            return -1;
        }
    } else if (enc->codec_id == AV_CODEC_ID_ADPCM_MS ||
               enc->codec_id == AV_CODEC_ID_ADPCM_IMA_WAV) {
        samples_in_chunk = enc->frame_size;
    } else if (trk->sample_size)
        samples_in_chunk = size / trk->sample_size;
    else
        samples_in_chunk = 1;

    /* copy extradata if it exists */
    if (trk->vos_len == 0 && enc->extradata_size > 0 &&
        !TAG_IS_AVCI(trk->tag) &&
        (enc->codec_id != AV_CODEC_ID_DNXHD)) {
        trk->vos_len  = enc->extradata_size;
        trk->vos_data = av_malloc(trk->vos_len);
        if (!trk->vos_data) {
            ret = AVERROR(ENOMEM);
            goto err;
        }
        memcpy(trk->vos_data, enc->extradata, trk->vos_len);
    }

    if (enc->codec_id == AV_CODEC_ID_AAC && pkt->size > 2 &&
        (AV_RB16(pkt->data) & 0xfff0) == 0xfff0) {
        if (!s->streams[pkt->stream_index]->nb_frames) {
            av_log(s, AV_LOG_ERROR, "Malformed AAC bitstream detected: "
                   "use the audio bitstream filter 'aac_adtstoasc' to fix it "
                   "('-bsf:a aac_adtstoasc' option with ffmpeg)\n");
            return -1;
        }
        av_log(s, AV_LOG_WARNING, "aac bitstream error\n");
    }
    if (enc->codec_id == AV_CODEC_ID_H264 && trk->vos_len > 0 && *(uint8_t *)trk->vos_data != 1 && !TAG_IS_AVCI(trk->tag)) {
        /* from x264 or from bytestream h264 */
        /* nal reformating needed */
        if (trk->hint_track >= 0 && trk->hint_track < mov->nb_streams) {
            ff_avc_parse_nal_units_buf(pkt->data, &reformatted_data,
                                       &size);
            avio_write(pb, reformatted_data, size);
        } else {
            size = ff_avc_parse_nal_units(pb, pkt->data, pkt->size);
        }
    } else if (enc->codec_id == AV_CODEC_ID_HEVC && trk->vos_len > 6 &&
               (AV_RB24(trk->vos_data) == 1 || AV_RB32(trk->vos_data) == 1)) {
        /* extradata is Annex B, assume the bitstream is too and convert it */
        if (trk->hint_track >= 0 && trk->hint_track < mov->nb_streams) {
            ff_hevc_annexb2mp4_buf(pkt->data, &reformatted_data, &size, 0, NULL);
            avio_write(pb, reformatted_data, size);
        } else {
            size = ff_hevc_annexb2mp4(pb, pkt->data, pkt->size, 0, NULL);
        }
#if CONFIG_AC3_PARSER
    } else if (enc->codec_id == AV_CODEC_ID_EAC3) {
        size = handle_eac3(mov, pkt, trk);
        if (size < 0)
            return size;
        else if (!size)
            goto end;
        avio_write(pb, pkt->data, size);
#endif
    } else {
        avio_write(pb, pkt->data, size);
    }

    if ((enc->codec_id == AV_CODEC_ID_DNXHD ||
         enc->codec_id == AV_CODEC_ID_AC3) && !trk->vos_len) {
        /* copy frame to create needed atoms */
        trk->vos_len  = size;
        trk->vos_data = av_malloc(size);
        if (!trk->vos_data) {
            ret = AVERROR(ENOMEM);
            goto err;
        }
        memcpy(trk->vos_data, pkt->data, size);
    }

    if (trk->entry >= trk->cluster_capacity) {
        unsigned new_capacity = 2 * (trk->entry + MOV_INDEX_CLUSTER_SIZE);
        if (av_reallocp_array(&trk->cluster, new_capacity,
                              sizeof(*trk->cluster))) {
            ret = AVERROR(ENOMEM);
            goto err;
        }
        trk->cluster_capacity = new_capacity;
    }

    trk->cluster[trk->entry].pos              = avio_tell(pb) - size;
    trk->cluster[trk->entry].samples_in_chunk = samples_in_chunk;
    trk->cluster[trk->entry].chunkNum         = 0;
    trk->cluster[trk->entry].size             = size;
    trk->cluster[trk->entry].entries          = samples_in_chunk;
    trk->cluster[trk->entry].dts              = pkt->dts;
    if (!trk->entry && trk->start_dts != AV_NOPTS_VALUE) {
        if (!trk->frag_discont) {
            /* First packet of a new fragment. We already wrote the duration
             * of the last packet of the previous fragment based on track_duration,
             * which might not exactly match our dts. Therefore adjust the dts
             * of this packet to be what the previous packets duration implies. */
            trk->cluster[trk->entry].dts = trk->start_dts + trk->track_duration;
            /* We also may have written the pts and the corresponding duration
             * in sidx tags; make sure the sidx pts and duration match up with
             * the next fragment. This means the cts of the first sample must
             * be the same in all fragments. */
            pkt->pts = pkt->dts + trk->start_cts;
        } else {
            /* New fragment, but discontinuous from previous fragments.
             * Pretend the duration sum of the earlier fragments is
             * pkt->dts - trk->start_dts. */
            trk->frag_start = pkt->dts - trk->start_dts;
            trk->frag_discont = 0;
        }
    }

    if (!trk->entry && trk->start_dts == AV_NOPTS_VALUE && !mov->use_editlist &&
        s->avoid_negative_ts == AVFMT_AVOID_NEG_TS_MAKE_ZERO) {
        /* Not using edit lists and shifting the first track to start from zero.
         * If the other streams start from a later timestamp, we won't be able
         * to signal the difference in starting time without an edit list.
         * Thus move the timestamp for this first sample to 0, increasing
         * its duration instead. */
        trk->cluster[trk->entry].dts = trk->start_dts = 0;
    }
    if (trk->start_dts == AV_NOPTS_VALUE) {
        trk->start_dts = pkt->dts;
        if (trk->frag_discont) {
            /* Pretend the whole stream started at dts=0, with earlier fragments
             * already written, with a duration summing up to pkt->dts. */
            trk->frag_start   = pkt->dts;
            trk->start_dts    = 0;
            trk->frag_discont = 0;
        } else if (pkt->dts && mov->moov_written)
            av_log(s, AV_LOG_WARNING,
                   "Track %d starts with a nonzero dts %"PRId64", while the moov "
                   "already has been written. Set the delay_moov flag to handle "
                   "this case.\n",
                   pkt->stream_index, pkt->dts);
    }
    trk->track_duration = pkt->dts - trk->start_dts + pkt->duration;
    trk->last_sample_is_subtitle_end = 0;

    if (pkt->pts == AV_NOPTS_VALUE) {
        av_log(s, AV_LOG_WARNING, "pts has no value\n");
        pkt->pts = pkt->dts;
    }
    if (pkt->dts != pkt->pts)
        trk->flags |= MOV_TRACK_CTTS;
    trk->cluster[trk->entry].cts   = pkt->pts - pkt->dts;
    trk->cluster[trk->entry].flags = 0;
    if (trk->start_cts == AV_NOPTS_VALUE)
        trk->start_cts = pkt->pts - pkt->dts;

    if (enc->codec_id == AV_CODEC_ID_VC1) {
        mov_parse_vc1_frame(pkt, trk);
    } else if (pkt->flags & AV_PKT_FLAG_KEY) {
        if (mov->mode == MODE_MOV && enc->codec_id == AV_CODEC_ID_MPEG2VIDEO &&
            trk->entry > 0) { // force sync sample for the first key frame
            mov_parse_mpeg2_frame(pkt, &trk->cluster[trk->entry].flags);
            if (trk->cluster[trk->entry].flags & MOV_PARTIAL_SYNC_SAMPLE)
                trk->flags |= MOV_TRACK_STPS;
        } else {
            trk->cluster[trk->entry].flags = MOV_SYNC_SAMPLE;
        }
        if (trk->cluster[trk->entry].flags & MOV_SYNC_SAMPLE)
            trk->has_keyframes++;
    }
    trk->entry++;
    trk->sample_count += samples_in_chunk;
    mov->mdat_size    += size;

    if (trk->hint_track >= 0 && trk->hint_track < mov->nb_streams)
        ff_mov_add_hinted_packet(s, pkt, trk->hint_track, trk->entry,
                                 reformatted_data, size);

end:
err:

    av_free(reformatted_data);
    return ret;
}

static int mov_write_single_packet(AVFormatContext *s, AVPacket *pkt)
{
        MOVMuxContext *mov = s->priv_data;
        MOVTrack *trk = &mov->tracks[pkt->stream_index];
        AVCodecContext *enc = trk->enc;
        int64_t frag_duration = 0;
        int size = pkt->size;

        if (!pkt->size)
            return 0;             /* Discard 0 sized packets */

        if (mov->flags & FF_MOV_FLAG_FRAG_DISCONT) {
            int i;
            for (i = 0; i < s->nb_streams; i++)
                mov->tracks[i].frag_discont = 1;
            mov->flags &= ~FF_MOV_FLAG_FRAG_DISCONT;
        }

        if (trk->entry && pkt->stream_index < s->nb_streams)
            frag_duration = av_rescale_q(pkt->dts - trk->cluster[0].dts,
                                         s->streams[pkt->stream_index]->time_base,
                                         AV_TIME_BASE_Q);
        if ((mov->max_fragment_duration &&
             frag_duration >= mov->max_fragment_duration) ||
             (mov->max_fragment_size && mov->mdat_size + size >= mov->max_fragment_size) ||
             (mov->flags & FF_MOV_FLAG_FRAG_KEYFRAME &&
              enc->codec_type == AVMEDIA_TYPE_VIDEO &&
              trk->entry && pkt->flags & AV_PKT_FLAG_KEY)) {
            if (frag_duration >= mov->min_fragment_duration)
                mov_auto_flush_fragment(s);
        }

        return ff_mov_write_packet(s, pkt);
}

static int mov_write_subtitle_end_packet(AVFormatContext *s,
                                         int stream_index,
                                         int64_t dts) {
    AVPacket end;
    uint8_t data[2] = {0};
    int ret;

    av_init_packet(&end);
    end.size = sizeof(data);
    end.data = data;
    end.pts = dts;
    end.dts = dts;
    end.duration = 0;
    end.stream_index = stream_index;

    ret = mov_write_single_packet(s, &end);
    av_free_packet(&end);

    return ret;
}

static int mov_write_packet(AVFormatContext *s, AVPacket *pkt)
{
    if (!pkt) {
        mov_flush_fragment(s);
        return 1;
    } else {
        int i;
        MOVMuxContext *mov = s->priv_data;

        if (!pkt->size) return 0; /* Discard 0 sized packets */

        /*
         * Subtitles require special handling.
         *
         * 1) For full complaince, every track must have a sample at
         * dts == 0, which is rarely true for subtitles. So, as soon
         * as we see any packet with dts > 0, write an empty subtitle
         * at dts == 0 for any subtitle track with no samples in it.
         *
         * 2) For each subtitle track, check if the current packet's
         * dts is past the duration of the last subtitle sample. If
         * so, we now need to write an end sample for that subtitle.
         *
         * This must be done conditionally to allow for subtitles that
         * immediately replace each other, in which case an end sample
         * is not needed, and is, in fact, actively harmful.
         *
         * 3) See mov_write_trailer for how the final end sample is
         * handled.
         */
        for (i = 0; i < mov->nb_streams; i++) {
            MOVTrack *trk = &mov->tracks[i];
            int ret;

            if (trk->enc->codec_id == AV_CODEC_ID_MOV_TEXT &&
                trk->track_duration < pkt->dts &&
                (trk->entry == 0 || !trk->last_sample_is_subtitle_end)) {
                ret = mov_write_subtitle_end_packet(s, i, trk->track_duration);
                if (ret < 0) return ret;
                trk->last_sample_is_subtitle_end = 1;
            }
        }

        return mov_write_single_packet(s, pkt);
    }
}

// QuickTime chapters involve an additional text track with the chapter names
// as samples, and a tref pointing from the other tracks to the chapter one.
static int mov_create_chapter_track(AVFormatContext *s, int tracknum)
{
    AVIOContext *pb;

    MOVMuxContext *mov = s->priv_data;
    MOVTrack *track = &mov->tracks[tracknum];
    AVPacket pkt = { .stream_index = tracknum, .flags = AV_PKT_FLAG_KEY };
    int i, len;

    track->mode = mov->mode;
    track->tag = MKTAG('t','e','x','t');
    track->timescale = MOV_TIMESCALE;
    track->enc = avcodec_alloc_context3(NULL);
    if (!track->enc)
        return AVERROR(ENOMEM);
    track->enc->codec_type = AVMEDIA_TYPE_SUBTITLE;
#if 0
    // These properties are required to make QT recognize the chapter track
    uint8_t chapter_properties[43] = { 0, 0, 0, 0, 0, 0, 0, 1, };
    if (ff_alloc_extradata(track->enc, sizeof(chapter_properties)))
        return AVERROR(ENOMEM);
    memcpy(track->enc->extradata, chapter_properties, sizeof(chapter_properties));
#else
    if (avio_open_dyn_buf(&pb) >= 0) {
        int size;
        uint8_t *buf;

        /* Stub header (usually for Quicktime chapter track) */
        // TextSampleEntry
        avio_wb32(pb, 0x01); // displayFlags
        avio_w8(pb, 0x00);   // horizontal justification
        avio_w8(pb, 0x00);   // vertical justification
        avio_w8(pb, 0x00);   // bgColourRed
        avio_w8(pb, 0x00);   // bgColourGreen
        avio_w8(pb, 0x00);   // bgColourBlue
        avio_w8(pb, 0x00);   // bgColourAlpha
        // BoxRecord
        avio_wb16(pb, 0x00); // defTextBoxTop
        avio_wb16(pb, 0x00); // defTextBoxLeft
        avio_wb16(pb, 0x00); // defTextBoxBottom
        avio_wb16(pb, 0x00); // defTextBoxRight
        // StyleRecord
        avio_wb16(pb, 0x00); // startChar
        avio_wb16(pb, 0x00); // endChar
        avio_wb16(pb, 0x01); // fontID
        avio_w8(pb, 0x00);   // fontStyleFlags
        avio_w8(pb, 0x00);   // fontSize
        avio_w8(pb, 0x00);   // fgColourRed
        avio_w8(pb, 0x00);   // fgColourGreen
        avio_w8(pb, 0x00);   // fgColourBlue
        avio_w8(pb, 0x00);   // fgColourAlpha
        // FontTableBox
        avio_wb32(pb, 0x0D); // box size
        ffio_wfourcc(pb, "ftab"); // box atom name
        avio_wb16(pb, 0x01); // entry count
        // FontRecord
        avio_wb16(pb, 0x01); // font ID
        avio_w8(pb, 0x00);   // font name length

        if ((size = avio_close_dyn_buf(pb, &buf)) > 0) {
            track->enc->extradata = buf;
            track->enc->extradata_size = size;
        } else {
            av_freep(&buf);
        }
    }
#endif

    for (i = 0; i < s->nb_chapters; i++) {
        AVChapter *c = s->chapters[i];
        AVDictionaryEntry *t;

        int64_t end = av_rescale_q(c->end, c->time_base, (AVRational){1,MOV_TIMESCALE});
        pkt.pts = pkt.dts = av_rescale_q(c->start, c->time_base, (AVRational){1,MOV_TIMESCALE});
        pkt.duration = end - pkt.dts;

        if ((t = av_dict_get(c->metadata, "title", NULL, 0))) {
            const char encd[12] = {
                0x00, 0x00, 0x00, 0x0C,
                'e',  'n',  'c',  'd',
                0x00, 0x00, 0x01, 0x00 };
            len      = strlen(t->value);
            pkt.size = len + 2 + 12;
            pkt.data = av_malloc(pkt.size);
            if (!pkt.data)
                return AVERROR(ENOMEM);
            AV_WB16(pkt.data, len);
            memcpy(pkt.data + 2, t->value, len);
            memcpy(pkt.data + len + 2, encd, sizeof(encd));
            ff_mov_write_packet(s, &pkt);
            av_freep(&pkt.data);
        }
    }

    return 0;
}

static int mov_create_timecode_track(AVFormatContext *s, int index, int src_index, const char *tcstr)
{
    int ret;
    MOVMuxContext *mov  = s->priv_data;
    MOVTrack *track     = &mov->tracks[index];
    AVStream *src_st    = s->streams[src_index];
    AVTimecode tc;
    AVPacket pkt    = {.stream_index = index, .flags = AV_PKT_FLAG_KEY, .size = 4};
    AVRational rate = find_fps(s, src_st);

    /* compute the frame number */
    ret = av_timecode_init_from_string(&tc, rate, tcstr, s);
    if (ret < 0)
        return ret;

    /* tmcd track based on video stream */
    track->mode      = mov->mode;
    track->tag       = MKTAG('t','m','c','d');
    track->src_track = src_index;
    track->timescale = mov->tracks[src_index].timescale;
    if (tc.flags & AV_TIMECODE_FLAG_DROPFRAME)
        track->timecode_flags |= MOV_TIMECODE_FLAG_DROPFRAME;

    /* set st to src_st for metadata access*/
    track->st = src_st;

    /* encode context: tmcd data stream */
    track->enc = avcodec_alloc_context3(NULL);
    if (!track->enc)
        return AVERROR(ENOMEM);
    track->enc->codec_type = AVMEDIA_TYPE_DATA;
    track->enc->codec_tag  = track->tag;
    track->enc->time_base  = av_inv_q(rate);

    /* the tmcd track just contains one packet with the frame number */
    pkt.data = av_malloc(pkt.size);
    if (!pkt.data)
        return AVERROR(ENOMEM);
    AV_WB32(pkt.data, tc.start);
    ret = ff_mov_write_packet(s, &pkt);
    av_free(pkt.data);
    return ret;
}

/*
 * st->disposition controls the "enabled" flag in the tkhd tag.
 * QuickTime will not play a track if it is not enabled.  So make sure
 * that one track of each type (audio, video, subtitle) is enabled.
 *
 * Subtitles are special.  For audio and video, setting "enabled" also
 * makes the track "default" (i.e. it is rendered when played). For
 * subtitles, an "enabled" subtitle is not rendered by default, but
 * if no subtitle is enabled, the subtitle menu in QuickTime will be
 * empty!
 */
static void enable_tracks(AVFormatContext *s)
{
    MOVMuxContext *mov = s->priv_data;
    int i;
    int enabled[AVMEDIA_TYPE_NB];
    int first[AVMEDIA_TYPE_NB];

    for (i = 0; i < AVMEDIA_TYPE_NB; i++) {
        enabled[i] = 0;
        first[i] = -1;
    }

    for (i = 0; i < s->nb_streams; i++) {
        AVStream *st = s->streams[i];

        if (st->codec->codec_type <= AVMEDIA_TYPE_UNKNOWN ||
            st->codec->codec_type >= AVMEDIA_TYPE_NB)
            continue;

        if (first[st->codec->codec_type] < 0)
            first[st->codec->codec_type] = i;
        if (st->disposition & AV_DISPOSITION_DEFAULT) {
            mov->tracks[i].flags |= MOV_TRACK_ENABLED;
            enabled[st->codec->codec_type]++;
        }
    }

    for (i = 0; i < AVMEDIA_TYPE_NB; i++) {
        switch (i) {
        case AVMEDIA_TYPE_VIDEO:
        case AVMEDIA_TYPE_AUDIO:
        case AVMEDIA_TYPE_SUBTITLE:
            if (enabled[i] > 1)
                mov->per_stream_grouping = 1;
            if (!enabled[i] && first[i] >= 0)
                mov->tracks[first[i]].flags |= MOV_TRACK_ENABLED;
            break;
        }
    }
}

static void mov_free(AVFormatContext *s)
{
    MOVMuxContext *mov = s->priv_data;
    int i;

    if (mov->chapter_track) {
        if (mov->tracks[mov->chapter_track].enc)
            av_freep(&mov->tracks[mov->chapter_track].enc->extradata);
        av_freep(&mov->tracks[mov->chapter_track].enc);
    }

    for (i = 0; i < mov->nb_streams; i++) {
        if (mov->tracks[i].tag == MKTAG('r','t','p',' '))
            ff_mov_close_hinting(&mov->tracks[i]);
        else if (mov->tracks[i].tag == MKTAG('t','m','c','d') && mov->nb_meta_tmcd)
            av_freep(&mov->tracks[i].enc);
        av_freep(&mov->tracks[i].cluster);
        av_freep(&mov->tracks[i].frag_info);

        if (mov->tracks[i].vos_len)
            av_freep(&mov->tracks[i].vos_data);
    }

    av_freep(&mov->tracks);
}

static uint32_t rgb_to_yuv(uint32_t rgb)
{
    uint8_t r, g, b;
    int y, cb, cr;

    r = (rgb >> 16) & 0xFF;
    g = (rgb >>  8) & 0xFF;
    b = (rgb      ) & 0xFF;

    y  = av_clip_uint8( 16. +  0.257 * r + 0.504 * g + 0.098 * b);
    cb = av_clip_uint8(128. -  0.148 * r - 0.291 * g + 0.439 * b);
    cr = av_clip_uint8(128. +  0.439 * r - 0.368 * g - 0.071 * b);

    return (y << 16) | (cr << 8) | cb;
}

static int mov_create_dvd_sub_decoder_specific_info(MOVTrack *track,
                                                    AVStream *st)
{
    int i, width = 720, height = 480;
    int have_palette = 0, have_size = 0;
    uint32_t palette[16];
    char *cur = st->codec->extradata;

    while (cur && *cur) {
        if (strncmp("palette:", cur, 8) == 0) {
            int i, count;
            count = sscanf(cur + 8,
                "%06"PRIx32", %06"PRIx32", %06"PRIx32", %06"PRIx32", "
                "%06"PRIx32", %06"PRIx32", %06"PRIx32", %06"PRIx32", "
                "%06"PRIx32", %06"PRIx32", %06"PRIx32", %06"PRIx32", "
                "%06"PRIx32", %06"PRIx32", %06"PRIx32", %06"PRIx32"",
                &palette[ 0], &palette[ 1], &palette[ 2], &palette[ 3],
                &palette[ 4], &palette[ 5], &palette[ 6], &palette[ 7],
                &palette[ 8], &palette[ 9], &palette[10], &palette[11],
                &palette[12], &palette[13], &palette[14], &palette[15]);

            for (i = 0; i < count; i++) {
                palette[i] = rgb_to_yuv(palette[i]);
            }
            have_palette = 1;
        } else if (!strncmp("size:", cur, 5)) {
            sscanf(cur + 5, "%dx%d", &width, &height);
            have_size = 1;
        }
        if (have_palette && have_size)
            break;
        cur += strcspn(cur, "\n\r");
        cur += strspn(cur, "\n\r");
    }
    if (have_palette) {
        track->vos_data = av_malloc(16*4);
        if (!track->vos_data)
            return AVERROR(ENOMEM);
        for (i = 0; i < 16; i++) {
            AV_WB32(track->vos_data + i * 4, palette[i]);
        }
        track->vos_len = 16 * 4;
    }
    st->codec->width = width;
    st->codec->height = track->height = height;

    return 0;
}

static int mov_write_header(AVFormatContext *s)
{
    AVIOContext *pb = s->pb;
    MOVMuxContext *mov = s->priv_data;
    AVDictionaryEntry *t, *global_tcr = av_dict_get(s->metadata, "timecode", NULL, 0);
    int i, ret, hint_track = 0, tmcd_track = 0;

    mov->fc = s;

    /* Default mode == MP4 */
    mov->mode = MODE_MP4;

    if (s->oformat) {
        if (!strcmp("3gp", s->oformat->name)) mov->mode = MODE_3GP;
        else if (!strcmp("3g2", s->oformat->name)) mov->mode = MODE_3GP|MODE_3G2;
        else if (!strcmp("mov", s->oformat->name)) mov->mode = MODE_MOV;
        else if (!strcmp("psp", s->oformat->name)) mov->mode = MODE_PSP;
        else if (!strcmp("ipod",s->oformat->name)) mov->mode = MODE_IPOD;
        else if (!strcmp("ismv",s->oformat->name)) mov->mode = MODE_ISM;
        else if (!strcmp("f4v", s->oformat->name)) mov->mode = MODE_F4V;
    }

    if (s->flags & AVFMT_FLAG_BITEXACT)
        mov->exact = 1;

    if (mov->flags & FF_MOV_FLAG_DELAY_MOOV)
        mov->flags |= FF_MOV_FLAG_EMPTY_MOOV;

    /* Set the FRAGMENT flag if any of the fragmentation methods are
     * enabled. */
    if (mov->max_fragment_duration || mov->max_fragment_size ||
        mov->flags & (FF_MOV_FLAG_EMPTY_MOOV |
                      FF_MOV_FLAG_FRAG_KEYFRAME |
                      FF_MOV_FLAG_FRAG_CUSTOM))
        mov->flags |= FF_MOV_FLAG_FRAGMENT;

    /* Set other implicit flags immediately */
    if (mov->mode == MODE_ISM)
        mov->flags |= FF_MOV_FLAG_EMPTY_MOOV | FF_MOV_FLAG_SEPARATE_MOOF |
                      FF_MOV_FLAG_FRAGMENT;
    if (mov->flags & FF_MOV_FLAG_DASH)
        mov->flags |= FF_MOV_FLAG_FRAGMENT | FF_MOV_FLAG_EMPTY_MOOV |
                      FF_MOV_FLAG_DEFAULT_BASE_MOOF;

    if (mov->flags & FF_MOV_FLAG_FASTSTART) {
        mov->reserved_moov_size = -1;
    }

    if (mov->use_editlist < 0) {
        mov->use_editlist = 1;
        if (mov->flags & FF_MOV_FLAG_FRAGMENT &&
            !(mov->flags & FF_MOV_FLAG_DELAY_MOOV)) {
            // If we can avoid needing an edit list by shifting the
            // tracks, prefer that over (trying to) write edit lists
            // in fragmented output.
            if (s->avoid_negative_ts == AVFMT_AVOID_NEG_TS_AUTO ||
                s->avoid_negative_ts == AVFMT_AVOID_NEG_TS_MAKE_ZERO)
                mov->use_editlist = 0;
        }
    }
    if (mov->flags & FF_MOV_FLAG_EMPTY_MOOV &&
        !(mov->flags & FF_MOV_FLAG_DELAY_MOOV) && mov->use_editlist)
        av_log(s, AV_LOG_WARNING, "No meaningful edit list will be written when using empty_moov without delay_moov\n");

    if (!mov->use_editlist && s->avoid_negative_ts == AVFMT_AVOID_NEG_TS_AUTO)
        s->avoid_negative_ts = AVFMT_AVOID_NEG_TS_MAKE_ZERO;

    /* Non-seekable output is ok if using fragmentation. If ism_lookahead
     * is enabled, we don't support non-seekable output at all. */
    if (!s->pb->seekable &&
        (!(mov->flags & FF_MOV_FLAG_FRAGMENT) || mov->ism_lookahead)) {
        av_log(s, AV_LOG_ERROR, "muxer does not support non seekable output\n");
        return AVERROR(EINVAL);
    }

    if (!(mov->flags & FF_MOV_FLAG_DELAY_MOOV)) {
        if ((ret = mov_write_identification(pb, s)) < 0)
            return ret;
    }

    mov->nb_streams = s->nb_streams;
    if (mov->mode & (MODE_MP4|MODE_MOV|MODE_IPOD) && s->nb_chapters)
        mov->chapter_track = mov->nb_streams++;

    if (mov->flags & FF_MOV_FLAG_RTP_HINT) {
        /* Add hint tracks for each audio and video stream */
        hint_track = mov->nb_streams;
        for (i = 0; i < s->nb_streams; i++) {
            AVStream *st = s->streams[i];
            if (st->codec->codec_type == AVMEDIA_TYPE_VIDEO ||
                st->codec->codec_type == AVMEDIA_TYPE_AUDIO) {
                mov->nb_streams++;
            }
        }
    }

    if (mov->mode == MODE_MOV) {
        tmcd_track = mov->nb_streams;

        /* +1 tmcd track for each video stream with a timecode */
        for (i = 0; i < s->nb_streams; i++) {
            AVStream *st = s->streams[i];
            if (st->codec->codec_type == AVMEDIA_TYPE_VIDEO &&
                (global_tcr || av_dict_get(st->metadata, "timecode", NULL, 0)))
                mov->nb_meta_tmcd++;
        }

        /* check if there is already a tmcd track to remux */
        if (mov->nb_meta_tmcd) {
            for (i = 0; i < s->nb_streams; i++) {
                AVStream *st = s->streams[i];
                if (st->codec->codec_tag == MKTAG('t','m','c','d')) {
                    av_log(s, AV_LOG_WARNING, "You requested a copy of the original timecode track "
                           "so timecode metadata are now ignored\n");
                    mov->nb_meta_tmcd = 0;
                }
            }
        }

        mov->nb_streams += mov->nb_meta_tmcd;
    }

    // Reserve an extra stream for chapters for the case where chapters
    // are written in the trailer
    mov->tracks = av_mallocz_array((mov->nb_streams + 1), sizeof(*mov->tracks));
    if (!mov->tracks)
        return AVERROR(ENOMEM);

    for (i = 0; i < s->nb_streams; i++) {
        AVStream *st= s->streams[i];
        MOVTrack *track= &mov->tracks[i];
        AVDictionaryEntry *lang = av_dict_get(st->metadata, "language", NULL,0);

        track->st  = st;
        track->enc = st->codec;
        track->language = ff_mov_iso639_to_lang(lang?lang->value:"und", mov->mode!=MODE_MOV);
        if (track->language < 0)
            track->language = 0;
        track->mode = mov->mode;
        track->tag  = mov_find_codec_tag(s, track);
        if (!track->tag) {
            av_log(s, AV_LOG_ERROR, "Could not find tag for codec %s in stream #%d, "
                   "codec not currently supported in container\n",
                   avcodec_get_name(st->codec->codec_id), i);
            ret = AVERROR(EINVAL);
            goto error;
        }
        /* If hinting of this track is enabled by a later hint track,
         * this is updated. */
        track->hint_track = -1;
        track->start_dts  = AV_NOPTS_VALUE;
        track->start_cts  = AV_NOPTS_VALUE;
        if (st->codec->codec_type == AVMEDIA_TYPE_VIDEO) {
            if (track->tag == MKTAG('m','x','3','p') || track->tag == MKTAG('m','x','3','n') ||
                track->tag == MKTAG('m','x','4','p') || track->tag == MKTAG('m','x','4','n') ||
                track->tag == MKTAG('m','x','5','p') || track->tag == MKTAG('m','x','5','n')) {
                if (st->codec->width != 720 || (st->codec->height != 608 && st->codec->height != 512)) {
                    av_log(s, AV_LOG_ERROR, "D-10/IMX must use 720x608 or 720x512 video resolution\n");
                    ret = AVERROR(EINVAL);
                    goto error;
                }
                track->height = track->tag >> 24 == 'n' ? 486 : 576;
            }
            if (mov->video_track_timescale) {
                track->timescale = mov->video_track_timescale;
            } else {
                track->timescale = st->time_base.den;
                while(track->timescale < 10000)
                    track->timescale *= 2;
            }
            if (st->codec->width > 65535 || st->codec->height > 65535) {
                av_log(s, AV_LOG_ERROR, "Resolution %dx%d too large for mov/mp4\n", st->codec->width, st->codec->height);
                ret = AVERROR(EINVAL);
                goto error;
            }
            if (track->mode == MODE_MOV && track->timescale > 100000)
                av_log(s, AV_LOG_WARNING,
                       "WARNING codec timebase is very high. If duration is too long,\n"
                       "file may not be playable by quicktime. Specify a shorter timebase\n"
                       "or choose different container.\n");
        } else if (st->codec->codec_type == AVMEDIA_TYPE_AUDIO) {
            track->timescale = st->codec->sample_rate;
            if (!st->codec->frame_size && !av_get_bits_per_sample(st->codec->codec_id)) {
                av_log(s, AV_LOG_WARNING, "track %d: codec frame size is not set\n", i);
                track->audio_vbr = 1;
            }else if (st->codec->codec_id == AV_CODEC_ID_ADPCM_MS ||
                     st->codec->codec_id == AV_CODEC_ID_ADPCM_IMA_WAV ||
                     st->codec->codec_id == AV_CODEC_ID_ILBC){
                if (!st->codec->block_align) {
                    av_log(s, AV_LOG_ERROR, "track %d: codec block align is not set for adpcm\n", i);
                    ret = AVERROR(EINVAL);
                    goto error;
                }
                track->sample_size = st->codec->block_align;
            }else if (st->codec->frame_size > 1){ /* assume compressed audio */
                track->audio_vbr = 1;
            }else{
                track->sample_size = (av_get_bits_per_sample(st->codec->codec_id) >> 3) * st->codec->channels;
            }
            if (st->codec->codec_id == AV_CODEC_ID_ILBC ||
                st->codec->codec_id == AV_CODEC_ID_ADPCM_IMA_QT) {
                track->audio_vbr = 1;
            }
            if (track->mode != MODE_MOV &&
                track->enc->codec_id == AV_CODEC_ID_MP3 && track->timescale < 16000) {
                av_log(s, AV_LOG_ERROR, "track %d: muxing mp3 at %dhz is not supported\n",
                       i, track->enc->sample_rate);
                ret = AVERROR(EINVAL);
                goto error;
            }
        } else if (st->codec->codec_type == AVMEDIA_TYPE_SUBTITLE) {
            track->timescale = st->time_base.den;
        } else if (st->codec->codec_type == AVMEDIA_TYPE_DATA) {
            track->timescale = st->time_base.den;
        } else {
            track->timescale = MOV_TIMESCALE;
        }
        if (!track->height)
            track->height = st->codec->height;
        /* The ism specific timescale isn't mandatory, but is assumed by
         * some tools, such as mp4split. */
        if (mov->mode == MODE_ISM)
            track->timescale = 10000000;

        avpriv_set_pts_info(st, 64, 1, track->timescale);

        /* copy extradata if it exists */
        if (st->codec->extradata_size) {
            if (st->codec->codec_id == AV_CODEC_ID_DVD_SUBTITLE)
                mov_create_dvd_sub_decoder_specific_info(track, st);
            else if (!TAG_IS_AVCI(track->tag) && st->codec->codec_id != AV_CODEC_ID_DNXHD) {
                track->vos_len  = st->codec->extradata_size;
                track->vos_data = av_malloc(track->vos_len);
                if (!track->vos_data) {
                    ret = AVERROR(ENOMEM);
                    goto error;
                }
                memcpy(track->vos_data, st->codec->extradata, track->vos_len);
            }
        }
    }

    for (i = 0; i < s->nb_streams; i++) {
        int j;
        AVStream *st= s->streams[i];
        MOVTrack *track= &mov->tracks[i];

        if (st->codec->codec_type != AVMEDIA_TYPE_AUDIO ||
            track->enc->channel_layout != AV_CH_LAYOUT_MONO)
            continue;

        for (j = 0; j < s->nb_streams; j++) {
            AVStream *stj= s->streams[j];
            MOVTrack *trackj= &mov->tracks[j];
            if (j == i)
                continue;

            if (stj->codec->codec_type != AVMEDIA_TYPE_AUDIO ||
                trackj->enc->channel_layout != AV_CH_LAYOUT_MONO ||
                trackj->language != track->language ||
                trackj->tag != track->tag
            )
                continue;
            track->multichannel_as_mono++;
        }
    }

    enable_tracks(s);


    if (mov->reserved_moov_size){
        mov->reserved_moov_pos= avio_tell(pb);
        if (mov->reserved_moov_size > 0)
            avio_skip(pb, mov->reserved_moov_size);
    }

    if (mov->flags & FF_MOV_FLAG_FRAGMENT) {
        /* If no fragmentation options have been set, set a default. */
        if (!(mov->flags & (FF_MOV_FLAG_FRAG_KEYFRAME |
                            FF_MOV_FLAG_FRAG_CUSTOM)) &&
            !mov->max_fragment_duration && !mov->max_fragment_size)
            mov->flags |= FF_MOV_FLAG_FRAG_KEYFRAME;
    } else {
        if (mov->flags & FF_MOV_FLAG_FASTSTART)
            mov->reserved_moov_pos = avio_tell(pb);
        mov_write_mdat_tag(pb, mov);
    }

    if (t = av_dict_get(s->metadata, "creation_time", NULL, 0))
        mov->time = ff_iso8601_to_unix_time(t->value);
    if (mov->time)
        mov->time += 0x7C25B080; // 1970 based -> 1904 based

    if (mov->chapter_track)
        if ((ret = mov_create_chapter_track(s, mov->chapter_track)) < 0)
            goto error;

    if (mov->flags & FF_MOV_FLAG_RTP_HINT) {
        /* Initialize the hint tracks for each audio and video stream */
        for (i = 0; i < s->nb_streams; i++) {
            AVStream *st = s->streams[i];
            if (st->codec->codec_type == AVMEDIA_TYPE_VIDEO ||
                st->codec->codec_type == AVMEDIA_TYPE_AUDIO) {
                if ((ret = ff_mov_init_hinting(s, hint_track, i)) < 0)
                    goto error;
                hint_track++;
            }
        }
    }

    if (mov->nb_meta_tmcd) {
        /* Initialize the tmcd tracks */
        for (i = 0; i < s->nb_streams; i++) {
            AVStream *st = s->streams[i];
            t = global_tcr;

            if (st->codec->codec_type == AVMEDIA_TYPE_VIDEO) {
                if (!t)
                    t = av_dict_get(st->metadata, "timecode", NULL, 0);
                if (!t)
                    continue;
                if ((ret = mov_create_timecode_track(s, tmcd_track, i, t->value)) < 0)
                    goto error;
                tmcd_track++;
            }
        }
    }

    avio_flush(pb);

    if (mov->flags & FF_MOV_FLAG_ISML)
        mov_write_isml_manifest(pb, mov);

    if (mov->flags & FF_MOV_FLAG_EMPTY_MOOV &&
        !(mov->flags & FF_MOV_FLAG_DELAY_MOOV)) {
<<<<<<< HEAD
        if ((ret = mov_write_moov_tag(pb, mov, s)) < 0)
            return ret;
        mov->fragments++;
=======
        mov_write_moov_tag(pb, mov, s);
        mov->moov_written = 1;
>>>>>>> 448c8cfe
        if (mov->flags & FF_MOV_FLAG_FASTSTART)
            mov->reserved_moov_pos = avio_tell(pb);
    }

    return 0;
 error:
    mov_free(s);
    return ret;
}

static int get_moov_size(AVFormatContext *s)
{
    int ret;
    AVIOContext *moov_buf;
    MOVMuxContext *mov = s->priv_data;

    if ((ret = ffio_open_null_buf(&moov_buf)) < 0)
        return ret;
    if ((ret = mov_write_moov_tag(moov_buf, mov, s)) < 0)
        return ret;
    return ffio_close_null_buf(moov_buf);
}

static int get_sidx_size(AVFormatContext *s)
{
    int ret;
    AVIOContext *buf;
    MOVMuxContext *mov = s->priv_data;

    if ((ret = ffio_open_null_buf(&buf)) < 0)
        return ret;
    mov_write_sidx_tags(buf, mov, -1, 0);
    return ffio_close_null_buf(buf);
}

/*
 * This function gets the moov size if moved to the top of the file: the chunk
 * offset table can switch between stco (32-bit entries) to co64 (64-bit
 * entries) when the moov is moved to the beginning, so the size of the moov
 * would change. It also updates the chunk offset tables.
 */
static int compute_moov_size(AVFormatContext *s)
{
    int i, moov_size, moov_size2;
    MOVMuxContext *mov = s->priv_data;

    moov_size = get_moov_size(s);
    if (moov_size < 0)
        return moov_size;

    for (i = 0; i < mov->nb_streams; i++)
        mov->tracks[i].data_offset += moov_size;

    moov_size2 = get_moov_size(s);
    if (moov_size2 < 0)
        return moov_size2;

    /* if the size changed, we just switched from stco to co64 and need to
     * update the offsets */
    if (moov_size2 != moov_size)
        for (i = 0; i < mov->nb_streams; i++)
            mov->tracks[i].data_offset += moov_size2 - moov_size;

    return moov_size2;
}

static int compute_sidx_size(AVFormatContext *s)
{
    int i, sidx_size;
    MOVMuxContext *mov = s->priv_data;

    sidx_size = get_sidx_size(s);
    if (sidx_size < 0)
        return sidx_size;

    for (i = 0; i < mov->nb_streams; i++)
        mov->tracks[i].data_offset += sidx_size;

    return sidx_size;
}

static int shift_data(AVFormatContext *s)
{
    int ret = 0, moov_size;
    MOVMuxContext *mov = s->priv_data;
    int64_t pos, pos_end = avio_tell(s->pb);
    uint8_t *buf, *read_buf[2];
    int read_buf_id = 0;
    int read_size[2];
    AVIOContext *read_pb;

    if (mov->flags & FF_MOV_FLAG_FRAGMENT)
        moov_size = compute_sidx_size(s);
    else
        moov_size = compute_moov_size(s);
    if (moov_size < 0)
        return moov_size;

    buf = av_malloc(moov_size * 2);
    if (!buf)
        return AVERROR(ENOMEM);
    read_buf[0] = buf;
    read_buf[1] = buf + moov_size;

    /* Shift the data: the AVIO context of the output can only be used for
     * writing, so we re-open the same output, but for reading. It also avoids
     * a read/seek/write/seek back and forth. */
    avio_flush(s->pb);
    ret = avio_open(&read_pb, s->filename, AVIO_FLAG_READ);
    if (ret < 0) {
        av_log(s, AV_LOG_ERROR, "Unable to re-open %s output file for "
               "the second pass (faststart)\n", s->filename);
        goto end;
    }

    /* mark the end of the shift to up to the last data we wrote, and get ready
     * for writing */
    pos_end = avio_tell(s->pb);
    avio_seek(s->pb, mov->reserved_moov_pos + moov_size, SEEK_SET);

    /* start reading at where the new moov will be placed */
    avio_seek(read_pb, mov->reserved_moov_pos, SEEK_SET);
    pos = avio_tell(read_pb);

#define READ_BLOCK do {                                                             \
    read_size[read_buf_id] = avio_read(read_pb, read_buf[read_buf_id], moov_size);  \
    read_buf_id ^= 1;                                                               \
} while (0)

    /* shift data by chunk of at most moov_size */
    READ_BLOCK;
    do {
        int n;
        READ_BLOCK;
        n = read_size[read_buf_id];
        if (n <= 0)
            break;
        avio_write(s->pb, read_buf[read_buf_id], n);
        pos += n;
    } while (pos < pos_end);
    avio_close(read_pb);

end:
    av_free(buf);
    return ret;
}

static int mov_write_trailer(AVFormatContext *s)
{
    MOVMuxContext *mov = s->priv_data;
    AVIOContext *pb = s->pb;
    int res = 0;
    int i;
    int64_t moov_pos;

    /*
     * Before actually writing the trailer, make sure that there are no
     * dangling subtitles, that need a terminating sample.
     */
    for (i = 0; i < mov->nb_streams; i++) {
        MOVTrack *trk = &mov->tracks[i];
        if (trk->enc->codec_id == AV_CODEC_ID_MOV_TEXT &&
            !trk->last_sample_is_subtitle_end) {
            mov_write_subtitle_end_packet(s, i, trk->track_duration);
            trk->last_sample_is_subtitle_end = 1;
        }
    }

    // If there were no chapters when the header was written, but there
    // are chapters now, write them in the trailer.  This only works
    // when we are not doing fragments.
    if (!mov->chapter_track && !(mov->flags & FF_MOV_FLAG_FRAGMENT)) {
        if (mov->mode & (MODE_MP4|MODE_MOV|MODE_IPOD) && s->nb_chapters) {
            mov->chapter_track = mov->nb_streams++;
            if ((res = mov_create_chapter_track(s, mov->chapter_track)) < 0)
                goto error;
        }
    }

    if (!(mov->flags & FF_MOV_FLAG_FRAGMENT)) {
        moov_pos = avio_tell(pb);

        /* Write size of mdat tag */
        if (mov->mdat_size + 8 <= UINT32_MAX) {
            avio_seek(pb, mov->mdat_pos, SEEK_SET);
            avio_wb32(pb, mov->mdat_size + 8);
        } else {
            /* overwrite 'wide' placeholder atom */
            avio_seek(pb, mov->mdat_pos - 8, SEEK_SET);
            /* special value: real atom size will be 64 bit value after
             * tag field */
            avio_wb32(pb, 1);
            ffio_wfourcc(pb, "mdat");
            avio_wb64(pb, mov->mdat_size + 16);
        }
        avio_seek(pb, mov->reserved_moov_size > 0 ? mov->reserved_moov_pos : moov_pos, SEEK_SET);

        if (mov->flags & FF_MOV_FLAG_FASTSTART) {
            av_log(s, AV_LOG_INFO, "Starting second pass: moving the moov atom to the beginning of the file\n");
            res = shift_data(s);
            if (res == 0) {
                avio_seek(pb, mov->reserved_moov_pos, SEEK_SET);
                if ((res = mov_write_moov_tag(pb, mov, s)) < 0)
                    goto error;
            }
        } else if (mov->reserved_moov_size > 0) {
            int64_t size;
            if ((res = mov_write_moov_tag(pb, mov, s)) < 0)
                goto error;
            size = mov->reserved_moov_size - (avio_tell(pb) - mov->reserved_moov_pos);
            if (size < 8){
                av_log(s, AV_LOG_ERROR, "reserved_moov_size is too small, needed %"PRId64" additional\n", 8-size);
                res = AVERROR(EINVAL);
                goto error;
            }
            avio_wb32(pb, size);
            ffio_wfourcc(pb, "free");
            ffio_fill(pb, 0, size - 8);
            avio_seek(pb, moov_pos, SEEK_SET);
        } else {
            if ((res = mov_write_moov_tag(pb, mov, s)) < 0)
                goto error;
        }
        res = 0;
    } else {
        mov_auto_flush_fragment(s);
        for (i = 0; i < mov->nb_streams; i++)
           mov->tracks[i].data_offset = 0;
        if (mov->flags & FF_MOV_FLAG_FASTSTART) {
            av_log(s, AV_LOG_INFO, "Starting second pass: inserting sidx atoms\n");
            res = shift_data(s);
            if (res == 0) {
                int64_t end = avio_tell(pb);
                avio_seek(pb, mov->reserved_moov_pos, SEEK_SET);
                mov_write_sidx_tags(pb, mov, -1, 0);
                avio_seek(pb, end, SEEK_SET);
                mov_write_mfra_tag(pb, mov);
            }
        } else {
            mov_write_mfra_tag(pb, mov);
        }
    }

error:
    mov_free(s);

    return res;
}

#if CONFIG_MOV_MUXER
MOV_CLASS(mov)
AVOutputFormat ff_mov_muxer = {
    .name              = "mov",
    .long_name         = NULL_IF_CONFIG_SMALL("QuickTime / MOV"),
    .extensions        = "mov",
    .priv_data_size    = sizeof(MOVMuxContext),
    .audio_codec       = AV_CODEC_ID_AAC,
    .video_codec       = CONFIG_LIBX264_ENCODER ?
                         AV_CODEC_ID_H264 : AV_CODEC_ID_MPEG4,
    .write_header      = mov_write_header,
    .write_packet      = mov_write_packet,
    .write_trailer     = mov_write_trailer,
    .flags             = AVFMT_GLOBALHEADER | AVFMT_ALLOW_FLUSH | AVFMT_TS_NEGATIVE,
    .codec_tag         = (const AVCodecTag* const []){
        ff_codec_movvideo_tags, ff_codec_movaudio_tags, 0
    },
    .priv_class        = &mov_muxer_class,
};
#endif
#if CONFIG_TGP_MUXER
MOV_CLASS(tgp)
AVOutputFormat ff_tgp_muxer = {
    .name              = "3gp",
    .long_name         = NULL_IF_CONFIG_SMALL("3GP (3GPP file format)"),
    .extensions        = "3gp",
    .priv_data_size    = sizeof(MOVMuxContext),
    .audio_codec       = AV_CODEC_ID_AMR_NB,
    .video_codec       = AV_CODEC_ID_H263,
    .write_header      = mov_write_header,
    .write_packet      = mov_write_packet,
    .write_trailer     = mov_write_trailer,
    .flags             = AVFMT_GLOBALHEADER | AVFMT_ALLOW_FLUSH | AVFMT_TS_NEGATIVE,
    .codec_tag         = (const AVCodecTag* const []){ codec_3gp_tags, 0 },
    .priv_class        = &tgp_muxer_class,
};
#endif
#if CONFIG_MP4_MUXER
MOV_CLASS(mp4)
AVOutputFormat ff_mp4_muxer = {
    .name              = "mp4",
    .long_name         = NULL_IF_CONFIG_SMALL("MP4 (MPEG-4 Part 14)"),
    .mime_type         = "application/mp4",
    .extensions        = "mp4",
    .priv_data_size    = sizeof(MOVMuxContext),
    .audio_codec       = AV_CODEC_ID_AAC,
    .video_codec       = CONFIG_LIBX264_ENCODER ?
                         AV_CODEC_ID_H264 : AV_CODEC_ID_MPEG4,
    .write_header      = mov_write_header,
    .write_packet      = mov_write_packet,
    .write_trailer     = mov_write_trailer,
    .flags             = AVFMT_GLOBALHEADER | AVFMT_ALLOW_FLUSH | AVFMT_TS_NEGATIVE,
    .codec_tag         = (const AVCodecTag* const []){ ff_mp4_obj_type, 0 },
    .priv_class        = &mp4_muxer_class,
};
#endif
#if CONFIG_PSP_MUXER
MOV_CLASS(psp)
AVOutputFormat ff_psp_muxer = {
    .name              = "psp",
    .long_name         = NULL_IF_CONFIG_SMALL("PSP MP4 (MPEG-4 Part 14)"),
    .extensions        = "mp4,psp",
    .priv_data_size    = sizeof(MOVMuxContext),
    .audio_codec       = AV_CODEC_ID_AAC,
    .video_codec       = CONFIG_LIBX264_ENCODER ?
                         AV_CODEC_ID_H264 : AV_CODEC_ID_MPEG4,
    .write_header      = mov_write_header,
    .write_packet      = mov_write_packet,
    .write_trailer     = mov_write_trailer,
    .flags             = AVFMT_GLOBALHEADER | AVFMT_ALLOW_FLUSH | AVFMT_TS_NEGATIVE,
    .codec_tag         = (const AVCodecTag* const []){ ff_mp4_obj_type, 0 },
    .priv_class        = &psp_muxer_class,
};
#endif
#if CONFIG_TG2_MUXER
MOV_CLASS(tg2)
AVOutputFormat ff_tg2_muxer = {
    .name              = "3g2",
    .long_name         = NULL_IF_CONFIG_SMALL("3GP2 (3GPP2 file format)"),
    .extensions        = "3g2",
    .priv_data_size    = sizeof(MOVMuxContext),
    .audio_codec       = AV_CODEC_ID_AMR_NB,
    .video_codec       = AV_CODEC_ID_H263,
    .write_header      = mov_write_header,
    .write_packet      = mov_write_packet,
    .write_trailer     = mov_write_trailer,
    .flags             = AVFMT_GLOBALHEADER | AVFMT_ALLOW_FLUSH | AVFMT_TS_NEGATIVE,
    .codec_tag         = (const AVCodecTag* const []){ codec_3gp_tags, 0 },
    .priv_class        = &tg2_muxer_class,
};
#endif
#if CONFIG_IPOD_MUXER
MOV_CLASS(ipod)
AVOutputFormat ff_ipod_muxer = {
    .name              = "ipod",
    .long_name         = NULL_IF_CONFIG_SMALL("iPod H.264 MP4 (MPEG-4 Part 14)"),
    .mime_type         = "application/mp4",
    .extensions        = "m4v,m4a",
    .priv_data_size    = sizeof(MOVMuxContext),
    .audio_codec       = AV_CODEC_ID_AAC,
    .video_codec       = AV_CODEC_ID_H264,
    .write_header      = mov_write_header,
    .write_packet      = mov_write_packet,
    .write_trailer     = mov_write_trailer,
    .flags             = AVFMT_GLOBALHEADER | AVFMT_ALLOW_FLUSH | AVFMT_TS_NEGATIVE,
    .codec_tag         = (const AVCodecTag* const []){ codec_ipod_tags, 0 },
    .priv_class        = &ipod_muxer_class,
};
#endif
#if CONFIG_ISMV_MUXER
MOV_CLASS(ismv)
AVOutputFormat ff_ismv_muxer = {
    .name              = "ismv",
    .long_name         = NULL_IF_CONFIG_SMALL("ISMV/ISMA (Smooth Streaming)"),
    .mime_type         = "application/mp4",
    .extensions        = "ismv,isma",
    .priv_data_size    = sizeof(MOVMuxContext),
    .audio_codec       = AV_CODEC_ID_AAC,
    .video_codec       = AV_CODEC_ID_H264,
    .write_header      = mov_write_header,
    .write_packet      = mov_write_packet,
    .write_trailer     = mov_write_trailer,
    .flags             = AVFMT_GLOBALHEADER | AVFMT_ALLOW_FLUSH | AVFMT_TS_NEGATIVE,
    .codec_tag         = (const AVCodecTag* const []){ ff_mp4_obj_type, 0 },
    .priv_class        = &ismv_muxer_class,
};
#endif
#if CONFIG_F4V_MUXER
MOV_CLASS(f4v)
AVOutputFormat ff_f4v_muxer = {
    .name              = "f4v",
    .long_name         = NULL_IF_CONFIG_SMALL("F4V Adobe Flash Video"),
    .mime_type         = "application/f4v",
    .extensions        = "f4v",
    .priv_data_size    = sizeof(MOVMuxContext),
    .audio_codec       = AV_CODEC_ID_AAC,
    .video_codec       = AV_CODEC_ID_H264,
    .write_header      = mov_write_header,
    .write_packet      = mov_write_packet,
    .write_trailer     = mov_write_trailer,
    .flags             = AVFMT_GLOBALHEADER | AVFMT_ALLOW_FLUSH,
    .codec_tag         = (const AVCodecTag* const []){ codec_f4v_tags, 0 },
    .priv_class        = &f4v_muxer_class,
};
#endif<|MERGE_RESOLUTION|>--- conflicted
+++ resolved
@@ -79,12 +79,8 @@
     { "video_track_timescale", "set timescale of all video tracks", offsetof(MOVMuxContext, video_track_timescale), AV_OPT_TYPE_INT, {.i64 = 0}, 0, INT_MAX, AV_OPT_FLAG_ENCODING_PARAM},
     { "brand",    "Override major brand", offsetof(MOVMuxContext, major_brand),   AV_OPT_TYPE_STRING, {.str = NULL}, .flags = AV_OPT_FLAG_ENCODING_PARAM },
     { "use_editlist", "use edit list", offsetof(MOVMuxContext, use_editlist), AV_OPT_TYPE_INT, {.i64 = -1}, -1, 1, AV_OPT_FLAG_ENCODING_PARAM},
-<<<<<<< HEAD
-    { "fragment_index", "Fragment number of the next fragment", offsetof(MOVMuxContext, fragments), AV_OPT_TYPE_INT, {.i64 = 0}, 0, INT_MAX, AV_OPT_FLAG_ENCODING_PARAM},
+    { "fragment_index", "Fragment number of the next fragment", offsetof(MOVMuxContext, fragments), AV_OPT_TYPE_INT, {.i64 = 1}, 1, INT_MAX, AV_OPT_FLAG_ENCODING_PARAM},
     { "mov_gamma", "gamma value for gama atom", offsetof(MOVMuxContext, gamma), AV_OPT_TYPE_FLOAT, {.dbl = 0.0 }, 0.0, 10, AV_OPT_FLAG_ENCODING_PARAM},
-=======
-    { "fragment_index", "Fragment number of the next fragment", offsetof(MOVMuxContext, fragments), AV_OPT_TYPE_INT, {.i64 = 1}, 1, INT_MAX, AV_OPT_FLAG_ENCODING_PARAM},
->>>>>>> 448c8cfe
     { NULL },
 };
 
@@ -5146,14 +5142,9 @@
 
     if (mov->flags & FF_MOV_FLAG_EMPTY_MOOV &&
         !(mov->flags & FF_MOV_FLAG_DELAY_MOOV)) {
-<<<<<<< HEAD
         if ((ret = mov_write_moov_tag(pb, mov, s)) < 0)
             return ret;
-        mov->fragments++;
-=======
-        mov_write_moov_tag(pb, mov, s);
         mov->moov_written = 1;
->>>>>>> 448c8cfe
         if (mov->flags & FF_MOV_FLAG_FASTSTART)
             mov->reserved_moov_pos = avio_tell(pb);
     }
