/*
 * copyright (c) 2001 Fabrice Bellard
 *
 * This file is part of FFmpeg.
 *
 * FFmpeg is free software; you can redistribute it and/or
 * modify it under the terms of the GNU Lesser General Public
 * License as published by the Free Software Foundation; either
 * version 2.1 of the License, or (at your option) any later version.
 *
 * FFmpeg is distributed in the hope that it will be useful,
 * but WITHOUT ANY WARRANTY; without even the implied warranty of
 * MERCHANTABILITY or FITNESS FOR A PARTICULAR PURPOSE.  See the GNU
 * Lesser General Public License for more details.
 *
 * You should have received a copy of the GNU Lesser General Public
 * License along with FFmpeg; if not, write to the Free Software
 * Foundation, Inc., 51 Franklin Street, Fifth Floor, Boston, MA 02110-1301 USA
 */

#ifndef AVFORMAT_AVFORMAT_H
#define AVFORMAT_AVFORMAT_H


/**
 * Return the LIBAVFORMAT_VERSION_INT constant.
 */
unsigned avformat_version(void);

/**
 * Return the libavformat build-time configuration.
 */
const char *avformat_configuration(void);

/**
 * Return the libavformat license.
 */
const char *avformat_license(void);

#include <time.h>
#include <stdio.h>  /* FILE */
#include "libavcodec/avcodec.h"
#include "libavutil/dict.h"
#include "libavutil/log.h"

#include "avio.h"
#include "libavformat/version.h"

struct AVFormatContext;


/**
 * @defgroup metadata_api Public Metadata API
 * @{
 * The metadata API allows libavformat to export metadata tags to a client
 * application using a sequence of key/value pairs. Like all strings in FFmpeg,
 * metadata must be stored as UTF-8 encoded Unicode. Note that metadata
 * exported by demuxers isn't checked to be valid UTF-8 in most cases.
 * Important concepts to keep in mind:
 * -  Keys are unique; there can never be 2 tags with the same key. This is
 *    also meant semantically, i.e., a demuxer should not knowingly produce
 *    several keys that are literally different but semantically identical.
 *    E.g., key=Author5, key=Author6. In this example, all authors must be
 *    placed in the same tag.
 * -  Metadata is flat, not hierarchical; there are no subtags. If you
 *    want to store, e.g., the email address of the child of producer Alice
 *    and actor Bob, that could have key=alice_and_bobs_childs_email_address.
 * -  Several modifiers can be applied to the tag name. This is done by
 *    appending a dash character ('-') and the modifier name in the order
 *    they appear in the list below -- e.g. foo-eng-sort, not foo-sort-eng.
 *    -  language -- a tag whose value is localized for a particular language
 *       is appended with the ISO 639-2/B 3-letter language code.
 *       For example: Author-ger=Michael, Author-eng=Mike
 *       The original/default language is in the unqualified "Author" tag.
 *       A demuxer should set a default if it sets any translated tag.
 *    -  sorting  -- a modified version of a tag that should be used for
 *       sorting will have '-sort' appended. E.g. artist="The Beatles",
 *       artist-sort="Beatles, The".
 *
 * -  Demuxers attempt to export metadata in a generic format, however tags
 *    with no generic equivalents are left as they are stored in the container.
 *    Follows a list of generic tag names:
 *
 @verbatim
 album        -- name of the set this work belongs to
 album_artist -- main creator of the set/album, if different from artist.
                 e.g. "Various Artists" for compilation albums.
 artist       -- main creator of the work
 comment      -- any additional description of the file.
 composer     -- who composed the work, if different from artist.
 copyright    -- name of copyright holder.
 creation_time-- date when the file was created, preferably in ISO 8601.
 date         -- date when the work was created, preferably in ISO 8601.
 disc         -- number of a subset, e.g. disc in a multi-disc collection.
 encoder      -- name/settings of the software/hardware that produced the file.
 encoded_by   -- person/group who created the file.
 filename     -- original name of the file.
 genre        -- <self-evident>.
 language     -- main language in which the work is performed, preferably
                 in ISO 639-2 format. Multiple languages can be specified by
                 separating them with commas.
 performer    -- artist who performed the work, if different from artist.
                 E.g for "Also sprach Zarathustra", artist would be "Richard
                 Strauss" and performer "London Philharmonic Orchestra".
 publisher    -- name of the label/publisher.
 service_name     -- name of the service in broadcasting (channel name).
 service_provider -- name of the service provider in broadcasting.
 title        -- name of the work.
 track        -- number of this work in the set, can be in form current/total.
 variant_bitrate -- the total bitrate of the bitrate variant that the current stream is part of
 @endverbatim
 *
 * Look in the examples section for an application example how to use the Metadata API.
 *
 * @}
 */

#if FF_API_OLD_METADATA2
/**
 * @defgroup old_metadata Old metadata API
 * The following functions are deprecated, use
 * their equivalents from libavutil/dict.h instead.
 * @{
 */

#define AV_METADATA_MATCH_CASE      AV_DICT_MATCH_CASE
#define AV_METADATA_IGNORE_SUFFIX   AV_DICT_IGNORE_SUFFIX
#define AV_METADATA_DONT_STRDUP_KEY AV_DICT_DONT_STRDUP_KEY
#define AV_METADATA_DONT_STRDUP_VAL AV_DICT_DONT_STRDUP_VAL
#define AV_METADATA_DONT_OVERWRITE  AV_DICT_DONT_OVERWRITE

typedef attribute_deprecated AVDictionary AVMetadata;
typedef attribute_deprecated AVDictionaryEntry  AVMetadataTag;

typedef struct AVMetadataConv AVMetadataConv;

/**
 * Get a metadata element with matching key.
 *
 * @param prev Set to the previous matching element to find the next.
 *             If set to NULL the first matching element is returned.
 * @param flags Allows case as well as suffix-insensitive comparisons.
 * @return Found tag or NULL, changing key or value leads to undefined behavior.
 */
attribute_deprecated AVDictionaryEntry *
av_metadata_get(AVDictionary *m, const char *key, const AVDictionaryEntry *prev, int flags);

/**
 * Set the given tag in *pm, overwriting an existing tag.
 *
 * @param pm pointer to a pointer to a metadata struct. If *pm is NULL
 * a metadata struct is allocated and put in *pm.
 * @param key tag key to add to *pm (will be av_strduped depending on flags)
 * @param value tag value to add to *pm (will be av_strduped depending on flags).
 *        Passing a NULL value will cause an existing tag to be deleted.
 * @return >= 0 on success otherwise an error code <0
 */
attribute_deprecated int av_metadata_set2(AVDictionary **pm, const char *key, const char *value, int flags);

/**
 * This function is provided for compatibility reason and currently does nothing.
 */
attribute_deprecated void av_metadata_conv(struct AVFormatContext *ctx, const AVMetadataConv *d_conv,
                                                                        const AVMetadataConv *s_conv);

/**
 * Copy metadata from one AVDictionary struct into another.
 * @param dst pointer to a pointer to a AVDictionary struct. If *dst is NULL,
 *            this function will allocate a struct for you and put it in *dst
 * @param src pointer to source AVDictionary struct
 * @param flags flags to use when setting metadata in *dst
 * @note metadata is read using the AV_DICT_IGNORE_SUFFIX flag
 */
attribute_deprecated void av_metadata_copy(AVDictionary **dst, AVDictionary *src, int flags);

/**
 * Free all the memory allocated for an AVDictionary struct.
 */
attribute_deprecated void av_metadata_free(AVDictionary **m);
/**
 * @}
 */
#endif


/* packet functions */


/**
 * Allocate and read the payload of a packet and initialize its
 * fields with default values.
 *
 * @param pkt packet
 * @param size desired payload size
 * @return >0 (read size) if OK, AVERROR_xxx otherwise
 */
int av_get_packet(AVIOContext *s, AVPacket *pkt, int size);


/**
 * Read data and append it to the current content of the AVPacket.
 * If pkt->size is 0 this is identical to av_get_packet.
 * Note that this uses av_grow_packet and thus involves a realloc
 * which is inefficient. Thus this function should only be used
 * when there is no reasonable way to know (an upper bound of)
 * the final size.
 *
 * @param pkt packet
 * @param size amount of data to read
 * @return >0 (read size) if OK, AVERROR_xxx otherwise, previous data
 *         will not be lost even if an error occurs.
 */
int av_append_packet(AVIOContext *s, AVPacket *pkt, int size);

/*************************************************/
/* fractional numbers for exact pts handling */

/**
 * The exact value of the fractional number is: 'val + num / den'.
 * num is assumed to be 0 <= num < den.
 */
typedef struct AVFrac {
    int64_t val, num, den;
} AVFrac;

/*************************************************/
/* input/output formats */

struct AVCodecTag;

/**
 * This structure contains the data a format has to probe a file.
 */
typedef struct AVProbeData {
    const char *filename;
    unsigned char *buf; /**< Buffer must have AVPROBE_PADDING_SIZE of extra allocated bytes filled with zero. */
    int buf_size;       /**< Size of buf except extra allocated bytes */
} AVProbeData;

#define AVPROBE_SCORE_MAX 100               ///< maximum score, half of that is used for file-extension-based detection
#define AVPROBE_PADDING_SIZE 32             ///< extra allocated bytes at the end of the probe buffer

typedef struct AVFormatParameters {
#if FF_API_FORMAT_PARAMETERS
    attribute_deprecated AVRational time_base;
    attribute_deprecated int sample_rate;
    attribute_deprecated int channels;
    attribute_deprecated int width;
    attribute_deprecated int height;
    attribute_deprecated enum PixelFormat pix_fmt;
    attribute_deprecated int channel; /**< Used to select DV channel. */
    attribute_deprecated const char *standard; /**< deprecated, use demuxer-specific options instead. */
    attribute_deprecated unsigned int mpeg2ts_raw:1;  /**< deprecated, use mpegtsraw demuxer */
    /**< deprecated, use mpegtsraw demuxer-specific options instead */
    attribute_deprecated unsigned int mpeg2ts_compute_pcr:1;
    attribute_deprecated unsigned int initial_pause:1;       /**< Do not begin to play the stream
                                                                  immediately (RTSP only). */
    attribute_deprecated unsigned int prealloced_context:1;
#endif
} AVFormatParameters;

//! Demuxer will use avio_open, no opened file should be provided by the caller.
#define AVFMT_NOFILE        0x0001
#define AVFMT_NEEDNUMBER    0x0002 /**< Needs '%d' in filename. */
#define AVFMT_SHOW_IDS      0x0008 /**< Show format stream IDs numbers. */
#define AVFMT_RAWPICTURE    0x0020 /**< Format wants AVPicture structure for
                                      raw picture data. */
#define AVFMT_GLOBALHEADER  0x0040 /**< Format wants global header. */
#define AVFMT_NOTIMESTAMPS  0x0080 /**< Format does not need / have any timestamps. */
#define AVFMT_GENERIC_INDEX 0x0100 /**< Use generic index building code. */
#define AVFMT_TS_DISCONT    0x0200 /**< Format allows timestamp discontinuities. Note, muxers always require valid (monotone) timestamps */
#define AVFMT_VARIABLE_FPS  0x0400 /**< Format allows variable fps. */
#define AVFMT_NODIMENSIONS  0x0800 /**< Format does not need width/height */
#define AVFMT_NOSTREAMS     0x1000 /**< Format does not require any streams */
#define AVFMT_NOBINSEARCH   0x2000 /**< Format does not allow to fallback to binary search via read_timestamp */
#define AVFMT_NOGENSEARCH   0x4000 /**< Format does not allow to fallback to generic search */
#define AVFMT_TS_NONSTRICT  0x8000 /**< Format does not require strictly
                                          increasing timestamps, but they must
                                          still be monotonic */

typedef struct AVOutputFormat {
    const char *name;
    /**
     * Descriptive name for the format, meant to be more human-readable
     * than name. You should use the NULL_IF_CONFIG_SMALL() macro
     * to define it.
     */
    const char *long_name;
    const char *mime_type;
    const char *extensions; /**< comma-separated filename extensions */
    /**
     * size of private data so that it can be allocated in the wrapper
     */
    int priv_data_size;
    /* output support */
    enum CodecID audio_codec; /**< default audio codec */
    enum CodecID video_codec; /**< default video codec */
    int (*write_header)(struct AVFormatContext *);
    int (*write_packet)(struct AVFormatContext *, AVPacket *pkt);
    int (*write_trailer)(struct AVFormatContext *);
    /**
     * can use flags: AVFMT_NOFILE, AVFMT_NEEDNUMBER, AVFMT_RAWPICTURE,
     * AVFMT_GLOBALHEADER, AVFMT_NOTIMESTAMPS, AVFMT_VARIABLE_FPS,
     * AVFMT_NODIMENSIONS, AVFMT_NOSTREAMS
     */
    int flags;

    void *dummy;

    int (*interleave_packet)(struct AVFormatContext *, AVPacket *out,
                             AVPacket *in, int flush);

    /**
     * List of supported codec_id-codec_tag pairs, ordered by "better
     * choice first". The arrays are all terminated by CODEC_ID_NONE.
     */
    const struct AVCodecTag * const *codec_tag;

    enum CodecID subtitle_codec; /**< default subtitle codec */

#if FF_API_OLD_METADATA2
    const AVMetadataConv *metadata_conv;
#endif

    const AVClass *priv_class; ///< AVClass for the private context

<<<<<<< HEAD
    void (*get_output_timestamp)(struct AVFormatContext *s, int stream,
                                 int64_t *dts, int64_t *wall);
=======
    /**
     * Test if the given codec can be stored in this container.
     *
     * @return 1 if the codec is supported, 0 if it is not.
     *         A negative number if unknown.
     */
    int (*query_codec)(enum CodecID id, int std_compliance);
>>>>>>> 6cd9d0f7

    /* private fields */
    struct AVOutputFormat *next;
} AVOutputFormat;

typedef struct AVInputFormat {
    /**
     * A comma separated list of short names for the format. New names
     * may be appended with a minor bump.
     */
    const char *name;

    /**
     * Descriptive name for the format, meant to be more human-readable
     * than name. You should use the NULL_IF_CONFIG_SMALL() macro
     * to define it.
     */
    const char *long_name;

    /**
     * Size of private data so that it can be allocated in the wrapper.
     */
    int priv_data_size;

    /**
     * Tell if a given file has a chance of being parsed as this format.
     * The buffer provided is guaranteed to be AVPROBE_PADDING_SIZE bytes
     * big so you do not have to check for that unless you need more.
     */
    int (*read_probe)(AVProbeData *);

    /**
     * Read the format header and initialize the AVFormatContext
     * structure. Return 0 if OK. 'ap' if non-NULL contains
     * additional parameters. Only used in raw format right
     * now. 'av_new_stream' should be called to create new streams.
     */
    int (*read_header)(struct AVFormatContext *,
                       AVFormatParameters *ap);

    /**
     * Read one packet and put it in 'pkt'. pts and flags are also
     * set. 'av_new_stream' can be called only if the flag
     * AVFMTCTX_NOHEADER is used and only in the calling thread (not in a
     * background thread).
     * @return 0 on success, < 0 on error.
     *         When returning an error, pkt must not have been allocated
     *         or must be freed before returning
     */
    int (*read_packet)(struct AVFormatContext *, AVPacket *pkt);

    /**
     * Close the stream. The AVFormatContext and AVStreams are not
     * freed by this function
     */
    int (*read_close)(struct AVFormatContext *);

#if FF_API_READ_SEEK
    /**
     * Seek to a given timestamp relative to the frames in
     * stream component stream_index.
     * @param stream_index Must not be -1.
     * @param flags Selects which direction should be preferred if no exact
     *              match is available.
     * @return >= 0 on success (but not necessarily the new offset)
     */
    attribute_deprecated int (*read_seek)(struct AVFormatContext *,
                                          int stream_index, int64_t timestamp, int flags);
#endif
    /**
     * Gets the next timestamp in stream[stream_index].time_base units.
     * @return the timestamp or AV_NOPTS_VALUE if an error occurred
     */
    int64_t (*read_timestamp)(struct AVFormatContext *s, int stream_index,
                              int64_t *pos, int64_t pos_limit);

    /**
     * Can use flags: AVFMT_NOFILE, AVFMT_NEEDNUMBER.
     */
    int flags;

    /**
     * If extensions are defined, then no probe is done. You should
     * usually not use extension format guessing because it is not
     * reliable enough
     */
    const char *extensions;

    /**
     * General purpose read-only value that the format can use.
     */
    int value;

    /**
     * Start/resume playing - only meaningful if using a network-based format
     * (RTSP).
     */
    int (*read_play)(struct AVFormatContext *);

    /**
     * Pause playing - only meaningful if using a network-based format
     * (RTSP).
     */
    int (*read_pause)(struct AVFormatContext *);

    const struct AVCodecTag * const *codec_tag;

    /**
     * Seek to timestamp ts.
     * Seeking will be done so that the point from which all active streams
     * can be presented successfully will be closest to ts and within min/max_ts.
     * Active streams are all streams that have AVStream.discard < AVDISCARD_ALL.
     */
    int (*read_seek2)(struct AVFormatContext *s, int stream_index, int64_t min_ts, int64_t ts, int64_t max_ts, int flags);

#if FF_API_OLD_METADATA2
    const AVMetadataConv *metadata_conv;
#endif

    const AVClass *priv_class; ///< AVClass for the private context

    /* private fields */
    struct AVInputFormat *next;
} AVInputFormat;

enum AVStreamParseType {
    AVSTREAM_PARSE_NONE,
    AVSTREAM_PARSE_FULL,       /**< full parsing and repack */
    AVSTREAM_PARSE_HEADERS,    /**< Only parse headers, do not repack. */
    AVSTREAM_PARSE_TIMESTAMPS, /**< full parsing and interpolation of timestamps for frames not starting on a packet boundary */
    AVSTREAM_PARSE_FULL_ONCE,  /**< full parsing and repack of the first frame only, only implemented for H.264 currently */
};

typedef struct AVIndexEntry {
    int64_t pos;
    int64_t timestamp;
#define AVINDEX_KEYFRAME 0x0001
    int flags:2;
    int size:30; //Yeah, trying to keep the size of this small to reduce memory requirements (it is 24 vs. 32 bytes due to possible 8-byte alignment).
    int min_distance;         /**< Minimum distance between this and the previous keyframe, used to avoid unneeded searching. */
} AVIndexEntry;

#define AV_DISPOSITION_DEFAULT   0x0001
#define AV_DISPOSITION_DUB       0x0002
#define AV_DISPOSITION_ORIGINAL  0x0004
#define AV_DISPOSITION_COMMENT   0x0008
#define AV_DISPOSITION_LYRICS    0x0010
#define AV_DISPOSITION_KARAOKE   0x0020

/**
 * Track should be used during playback by default.
 * Useful for subtitle track that should be displayed
 * even when user did not explicitly ask for subtitles.
 */
#define AV_DISPOSITION_FORCED    0x0040
#define AV_DISPOSITION_HEARING_IMPAIRED  0x0080  /**< stream for hearing impaired audiences */
#define AV_DISPOSITION_VISUAL_IMPAIRED   0x0100  /**< stream for visual impaired audiences */
#define AV_DISPOSITION_CLEAN_EFFECTS     0x0200  /**< stream without voice */

/**
 * Stream structure.
 * New fields can be added to the end with minor version bumps.
 * Removal, reordering and changes to existing fields require a major
 * version bump.
 * sizeof(AVStream) must not be used outside libav*.
 */
typedef struct AVStream {
    int index;    /**< stream index in AVFormatContext */
    int id;       /**< format-specific stream ID */
    AVCodecContext *codec; /**< codec context */
    /**
     * Real base framerate of the stream.
     * This is the lowest framerate with which all timestamps can be
     * represented accurately (it is the least common multiple of all
     * framerates in the stream). Note, this value is just a guess!
     * For example, if the time base is 1/90000 and all frames have either
     * approximately 3600 or 1800 timer ticks, then r_frame_rate will be 50/1.
     */
    AVRational r_frame_rate;
    void *priv_data;

    /* internal data used in av_find_stream_info() */
    int64_t first_dts;

    /**
     * encoding: pts generation when outputting stream
     */
    struct AVFrac pts;

    /**
     * This is the fundamental unit of time (in seconds) in terms
     * of which frame timestamps are represented. For fixed-fps content,
     * time base should be 1/framerate and timestamp increments should be 1.
     * decoding: set by libavformat
     * encoding: set by libavformat in av_write_header
     */
    AVRational time_base;
    int pts_wrap_bits; /**< number of bits in pts (used for wrapping control) */
    /* ffmpeg.c private use */
    int stream_copy; /**< If set, just copy stream. */
    enum AVDiscard discard; ///< Selects which packets can be discarded at will and do not need to be demuxed.

#if FF_API_AVSTREAM_QUALITY
    //FIXME move stuff to a flags field?
    /**
     * Quality, as it has been removed from AVCodecContext and put in AVVideoFrame.
     * MN: dunno if that is the right place for it
     */
    attribute_deprecated float quality;
#endif

    /**
     * Decoding: pts of the first frame of the stream, in stream time base.
     * Only set this if you are absolutely 100% sure that the value you set
     * it to really is the pts of the first frame.
     * This may be undefined (AV_NOPTS_VALUE).
     * @note The ASF header does NOT contain a correct start_time the ASF
     * demuxer must NOT set this.
     */
    int64_t start_time;

    /**
     * Decoding: duration of the stream, in stream time base.
     * If a source file does not specify a duration, but does specify
     * a bitrate, this value will be estimated from bitrate and file size.
     */
    int64_t duration;

    /* av_read_frame() support */
    enum AVStreamParseType need_parsing;
    struct AVCodecParserContext *parser;

    int64_t cur_dts;
    int last_IP_duration;
    int64_t last_IP_pts;
    /* av_seek_frame() support */
    AVIndexEntry *index_entries; /**< Only used if the format does not
                                    support seeking natively. */
    int nb_index_entries;
    unsigned int index_entries_allocated_size;

    int64_t nb_frames;                 ///< number of frames in this stream if known or 0

    int disposition; /**< AV_DISPOSITION_* bit field */

    AVProbeData probe_data;
#define MAX_REORDER_DELAY 16
    int64_t pts_buffer[MAX_REORDER_DELAY+1];

    /**
     * sample aspect ratio (0 if unknown)
     * - encoding: Set by user.
     * - decoding: Set by libavformat.
     */
    AVRational sample_aspect_ratio;

    AVDictionary *metadata;

    /* Intended mostly for av_read_frame() support. Not supposed to be used by */
    /* external applications; try to use something else if at all possible.    */
    const uint8_t *cur_ptr;
    int cur_len;
    AVPacket cur_pkt;

    // Timestamp generation support:
    /**
     * Timestamp corresponding to the last dts sync point.
     *
     * Initialized when AVCodecParserContext.dts_sync_point >= 0 and
     * a DTS is received from the underlying container. Otherwise set to
     * AV_NOPTS_VALUE by default.
     */
    int64_t reference_dts;

    /**
     * Number of packets to buffer for codec probing
     * NOT PART OF PUBLIC API
     */
#define MAX_PROBE_PACKETS 2500
    int probe_packets;

    /**
     * last packet in packet_buffer for this stream when muxing.
     * used internally, NOT PART OF PUBLIC API, dont read or write from outside of libav*
     */
    struct AVPacketList *last_in_packet_buffer;

    /**
     * Average framerate
     */
    AVRational avg_frame_rate;

    /**
     * Number of frames that have been demuxed during av_find_stream_info()
     */
    int codec_info_nb_frames;

    /**
     * Stream Identifier
     * This is the MPEG-TS stream identifier +1
     * 0 means unknown
     */
    int stream_identifier;

    /**
     * Stream informations used internally by av_find_stream_info()
     */
#define MAX_STD_TIMEBASES (60*12+5)
    struct {
        int64_t last_dts;
        int64_t duration_gcd;
        int duration_count;
        double duration_error[MAX_STD_TIMEBASES];
        int64_t codec_info_duration;
    } *info;

    /**
     * flag to indicate that probing is requested
     * NOT PART OF PUBLIC API
     */
    int request_probe;
} AVStream;

#define AV_PROGRAM_RUNNING 1

/**
 * New fields can be added to the end with minor version bumps.
 * Removal, reordering and changes to existing fields require a major
 * version bump.
 * sizeof(AVProgram) must not be used outside libav*.
 */
typedef struct AVProgram {
    int            id;
    int            flags;
    enum AVDiscard discard;        ///< selects which program to discard and which to feed to the caller
    unsigned int   *stream_index;
    unsigned int   nb_stream_indexes;
    AVDictionary *metadata;

    int program_num;
    int pmt_pid;
    int pcr_pid;
} AVProgram;

#define AVFMTCTX_NOHEADER      0x0001 /**< signal that no header is present
                                         (streams are added dynamically) */

typedef struct AVChapter {
    int id;                 ///< unique ID to identify the chapter
    AVRational time_base;   ///< time base in which the start/end timestamps are specified
    int64_t start, end;     ///< chapter start/end time in time_base units
    AVDictionary *metadata;
} AVChapter;

/**
 * Format I/O context.
 * New fields can be added to the end with minor version bumps.
 * Removal, reordering and changes to existing fields require a major
 * version bump.
 * sizeof(AVFormatContext) must not be used outside libav*.
 */
typedef struct AVFormatContext {
    const AVClass *av_class; /**< Set by avformat_alloc_context. */
    /* Can only be iformat or oformat, not both at the same time. */
    struct AVInputFormat *iformat;
    struct AVOutputFormat *oformat;
    void *priv_data;
    AVIOContext *pb;
    unsigned int nb_streams;
    AVStream **streams;
    char filename[1024]; /**< input or output filename */
    /* stream info */
#if FF_API_TIMESTAMP
    /**
     * @deprecated use 'creation_time' metadata tag instead
     */
    attribute_deprecated int64_t timestamp;
#endif

    int ctx_flags; /**< Format-specific flags, see AVFMTCTX_xx */
    /* private data for pts handling (do not modify directly). */
    /**
     * This buffer is only needed when packets were already buffered but
     * not decoded, for example to get the codec parameters in MPEG
     * streams.
     */
    struct AVPacketList *packet_buffer;

    /**
     * Decoding: position of the first frame of the component, in
     * AV_TIME_BASE fractional seconds. NEVER set this value directly:
     * It is deduced from the AVStream values.
     */
    int64_t start_time;

    /**
     * Decoding: duration of the stream, in AV_TIME_BASE fractional
     * seconds. Only set this value if you know none of the individual stream
     * durations and also dont set any of them. This is deduced from the
     * AVStream values if not set.
     */
    int64_t duration;

    /**
     * decoding: total file size, 0 if unknown
     */
    int64_t file_size;

    /**
     * Decoding: total stream bitrate in bit/s, 0 if not
     * available. Never set it directly if the file_size and the
     * duration are known as FFmpeg can compute it automatically.
     */
    int bit_rate;

    /* av_read_frame() support */
    AVStream *cur_st;

    /* av_seek_frame() support */
    int64_t data_offset; /**< offset of the first packet */

    int mux_rate;
    unsigned int packet_size;
    int preload;
    int max_delay;

#if FF_API_LOOP_OUTPUT
#define AVFMT_NOOUTPUTLOOP -1
#define AVFMT_INFINITEOUTPUTLOOP 0
    /**
     * number of times to loop output in formats that support it
     *
     * @deprecated use the 'loop' private option in the gif muxer.
     */
    attribute_deprecated int loop_output;
#endif

    int flags;
#define AVFMT_FLAG_GENPTS       0x0001 ///< Generate missing pts even if it requires parsing future frames.
#define AVFMT_FLAG_IGNIDX       0x0002 ///< Ignore index.
#define AVFMT_FLAG_NONBLOCK     0x0004 ///< Do not block when reading packets from input.
#define AVFMT_FLAG_IGNDTS       0x0008 ///< Ignore DTS on frames that contain both DTS & PTS
#define AVFMT_FLAG_NOFILLIN     0x0010 ///< Do not infer any values from other values, just return what is stored in the container
#define AVFMT_FLAG_NOPARSE      0x0020 ///< Do not use AVParsers, you also must set AVFMT_FLAG_NOFILLIN as the fillin code works on frames and no parsing -> no frames. Also seeking to frames can not work if parsing to find frame boundaries has been disabled
#if FF_API_FLAG_RTP_HINT
#define AVFMT_FLAG_RTP_HINT     0x0040 ///< Deprecated, use the -movflags rtphint muxer specific AVOption instead
#endif
#define AVFMT_FLAG_CUSTOM_IO    0x0080 ///< The caller has supplied a custom AVIOContext, don't avio_close() it.
#define AVFMT_FLAG_DISCARD_CORRUPT  0x0100 ///< Discard frames marked corrupted
#define AVFMT_FLAG_MP4A_LATM    0x8000 ///< Enable RTP MP4A-LATM payload
#define AVFMT_FLAG_SORT_DTS    0x10000 ///< try to interleave outputted packets by dts (using this flag can slow demuxing down)
#define AVFMT_FLAG_PRIV_OPT    0x20000 ///< Enable use of private options by delaying codec open (this could be made default once all code is converted)
#define AVFMT_FLAG_KEEP_SIDE_DATA 0x40000 ///< Dont merge side data but keep it seperate.

#if FF_API_LOOP_INPUT
    /**
     * @deprecated, use the 'loop' img2 demuxer private option.
     */
    attribute_deprecated int loop_input;
#endif

    /**
     * decoding: size of data to probe; encoding: unused.
     */
    unsigned int probesize;

    /**
     * Maximum time (in AV_TIME_BASE units) during which the input should
     * be analyzed in av_find_stream_info().
     */
    int max_analyze_duration;

    const uint8_t *key;
    int keylen;

    unsigned int nb_programs;
    AVProgram **programs;

    /**
     * Forced video codec_id.
     * Demuxing: Set by user.
     */
    enum CodecID video_codec_id;

    /**
     * Forced audio codec_id.
     * Demuxing: Set by user.
     */
    enum CodecID audio_codec_id;

    /**
     * Forced subtitle codec_id.
     * Demuxing: Set by user.
     */
    enum CodecID subtitle_codec_id;

    /**
     * Maximum amount of memory in bytes to use for the index of each stream.
     * If the index exceeds this size, entries will be discarded as
     * needed to maintain a smaller size. This can lead to slower or less
     * accurate seeking (depends on demuxer).
     * Demuxers for which a full in-memory index is mandatory will ignore
     * this.
     * muxing  : unused
     * demuxing: set by user
     */
    unsigned int max_index_size;

    /**
     * Maximum amount of memory in bytes to use for buffering frames
     * obtained from realtime capture devices.
     */
    unsigned int max_picture_buffer;

    unsigned int nb_chapters;
    AVChapter **chapters;

    /**
     * Flags to enable debugging.
     */
    int debug;
#define FF_FDEBUG_TS        0x0001

    /**
     * Raw packets from the demuxer, prior to parsing and decoding.
     * This buffer is used for buffering packets until the codec can
     * be identified, as parsing cannot be done without knowing the
     * codec.
     */
    struct AVPacketList *raw_packet_buffer;
    struct AVPacketList *raw_packet_buffer_end;

    struct AVPacketList *packet_buffer_end;

    AVDictionary *metadata;

    /**
     * Remaining size available for raw_packet_buffer, in bytes.
     * NOT PART OF PUBLIC API
     */
#define RAW_PACKET_BUFFER_SIZE 2500000
    int raw_packet_buffer_remaining_size;

    /**
     * Start time of the stream in real world time, in microseconds
     * since the unix epoch (00:00 1st January 1970). That is, pts=0
     * in the stream was captured at this real world time.
     * - encoding: Set by user.
     * - decoding: Unused.
     */
    int64_t start_time_realtime;

    /**
     * decoding: number of frames used to probe fps
     */
    int fps_probe_size;

    /**
     * Error recognition; higher values will detect more errors but may
     * misdetect some more or less valid parts as errors.
     * - encoding: unused
     * - decoding: Set by user.
     */
    int error_recognition;

    /**
     * Transport stream id.
     * This will be moved into demuxer private options. Thus no API/ABI compatibility
     */
    int ts_id;
} AVFormatContext;

typedef struct AVPacketList {
    AVPacket pkt;
    struct AVPacketList *next;
} AVPacketList;

/**
 * If f is NULL, returns the first registered input format,
 * if f is non-NULL, returns the next registered input format after f
 * or NULL if f is the last one.
 */
AVInputFormat  *av_iformat_next(AVInputFormat  *f);

/**
 * If f is NULL, returns the first registered output format,
 * if f is non-NULL, returns the next registered output format after f
 * or NULL if f is the last one.
 */
AVOutputFormat *av_oformat_next(AVOutputFormat *f);

#if FF_API_GUESS_IMG2_CODEC
attribute_deprecated enum CodecID av_guess_image2_codec(const char *filename);
#endif

/* XXX: Use automatic init with either ELF sections or C file parser */
/* modules. */

/* utils.c */
void av_register_input_format(AVInputFormat *format);
void av_register_output_format(AVOutputFormat *format);

/**
 * Return the output format in the list of registered output formats
 * which best matches the provided parameters, or return NULL if
 * there is no match.
 *
 * @param short_name if non-NULL checks if short_name matches with the
 * names of the registered formats
 * @param filename if non-NULL checks if filename terminates with the
 * extensions of the registered formats
 * @param mime_type if non-NULL checks if mime_type matches with the
 * MIME type of the registered formats
 */
AVOutputFormat *av_guess_format(const char *short_name,
                                const char *filename,
                                const char *mime_type);

/**
 * Guess the codec ID based upon muxer and filename.
 */
enum CodecID av_guess_codec(AVOutputFormat *fmt, const char *short_name,
                            const char *filename, const char *mime_type,
                            enum AVMediaType type);

/**
 * Send a nice hexadecimal dump of a buffer to the specified file stream.
 *
 * @param f The file stream pointer where the dump should be sent to.
 * @param buf buffer
 * @param size buffer size
 *
 * @see av_hex_dump_log, av_pkt_dump2, av_pkt_dump_log2
 */
void av_hex_dump(FILE *f, uint8_t *buf, int size);

/**
 * Send a nice hexadecimal dump of a buffer to the log.
 *
 * @param avcl A pointer to an arbitrary struct of which the first field is a
 * pointer to an AVClass struct.
 * @param level The importance level of the message, lower values signifying
 * higher importance.
 * @param buf buffer
 * @param size buffer size
 *
 * @see av_hex_dump, av_pkt_dump2, av_pkt_dump_log2
 */
void av_hex_dump_log(void *avcl, int level, uint8_t *buf, int size);

/**
 * Send a nice dump of a packet to the specified file stream.
 *
 * @param f The file stream pointer where the dump should be sent to.
 * @param pkt packet to dump
 * @param dump_payload True if the payload must be displayed, too.
 * @param st AVStream that the packet belongs to
 */
void av_pkt_dump2(FILE *f, AVPacket *pkt, int dump_payload, AVStream *st);


/**
 * Send a nice dump of a packet to the log.
 *
 * @param avcl A pointer to an arbitrary struct of which the first field is a
 * pointer to an AVClass struct.
 * @param level The importance level of the message, lower values signifying
 * higher importance.
 * @param pkt packet to dump
 * @param dump_payload True if the payload must be displayed, too.
 * @param st AVStream that the packet belongs to
 */
void av_pkt_dump_log2(void *avcl, int level, AVPacket *pkt, int dump_payload,
                      AVStream *st);

#if FF_API_PKT_DUMP
attribute_deprecated void av_pkt_dump(FILE *f, AVPacket *pkt, int dump_payload);
attribute_deprecated void av_pkt_dump_log(void *avcl, int level, AVPacket *pkt,
                                          int dump_payload);
#endif

/**
 * Initialize libavformat and register all the muxers, demuxers and
 * protocols. If you do not call this function, then you can select
 * exactly which formats you want to support.
 *
 * @see av_register_input_format()
 * @see av_register_output_format()
 * @see av_register_protocol()
 */
void av_register_all(void);

/**
 * Get the CodecID for the given codec tag tag.
 * If no codec id is found returns CODEC_ID_NONE.
 *
 * @param tags list of supported codec_id-codec_tag pairs, as stored
 * in AVInputFormat.codec_tag and AVOutputFormat.codec_tag
 */
enum CodecID av_codec_get_id(const struct AVCodecTag * const *tags, unsigned int tag);

/**
 * Get the codec tag for the given codec id id.
 * If no codec tag is found returns 0.
 *
 * @param tags list of supported codec_id-codec_tag pairs, as stored
 * in AVInputFormat.codec_tag and AVOutputFormat.codec_tag
 */
unsigned int av_codec_get_tag(const struct AVCodecTag * const *tags, enum CodecID id);

/* media file input */

/**
 * Find AVInputFormat based on the short name of the input format.
 */
AVInputFormat *av_find_input_format(const char *short_name);

/**
 * Guess the file format.
 *
 * @param is_opened Whether the file is already opened; determines whether
 *                  demuxers with or without AVFMT_NOFILE are probed.
 */
AVInputFormat *av_probe_input_format(AVProbeData *pd, int is_opened);

/**
 * Guess the file format.
 *
 * @param is_opened Whether the file is already opened; determines whether
 *                  demuxers with or without AVFMT_NOFILE are probed.
 * @param score_max A probe score larger that this is required to accept a
 *                  detection, the variable is set to the actual detection
 *                  score afterwards.
 *                  If the score is <= AVPROBE_SCORE_MAX / 4 it is recommended
 *                  to retry with a larger probe buffer.
 */
AVInputFormat *av_probe_input_format2(AVProbeData *pd, int is_opened, int *score_max);

/**
 * Guess the file format.
 *
 * @param is_opened Whether the file is already opened; determines whether
 *                  demuxers with or without AVFMT_NOFILE are probed.
 * @param score_ret The score of the best detection.
 */
AVInputFormat *av_probe_input_format3(AVProbeData *pd, int is_opened, int *score_ret);

/**
 * Probe a bytestream to determine the input format. Each time a probe returns
 * with a score that is too low, the probe buffer size is increased and another
 * attempt is made. When the maximum probe size is reached, the input format
 * with the highest score is returned.
 *
 * @param pb the bytestream to probe
 * @param fmt the input format is put here
 * @param filename the filename of the stream
 * @param logctx the log context
 * @param offset the offset within the bytestream to probe from
 * @param max_probe_size the maximum probe buffer size (zero for default)
 * @return 0 in case of success, a negative value corresponding to an
 * AVERROR code otherwise
 */
int av_probe_input_buffer(AVIOContext *pb, AVInputFormat **fmt,
                          const char *filename, void *logctx,
                          unsigned int offset, unsigned int max_probe_size);

#if FF_API_FORMAT_PARAMETERS
/**
 * Allocate all the structures needed to read an input stream.
 *        This does not open the needed codecs for decoding the stream[s].
 * @deprecated use avformat_open_input instead.
 */
attribute_deprecated int av_open_input_stream(AVFormatContext **ic_ptr,
                         AVIOContext *pb, const char *filename,
                         AVInputFormat *fmt, AVFormatParameters *ap);

/**
 * Open a media file as input. The codecs are not opened. Only the file
 * header (if present) is read.
 *
 * @param ic_ptr The opened media file handle is put here.
 * @param filename filename to open
 * @param fmt If non-NULL, force the file format to use.
 * @param buf_size optional buffer size (zero if default is OK)
 * @param ap Additional parameters needed when opening the file
 *           (NULL if default).
 * @return 0 if OK, AVERROR_xxx otherwise
 *
 * @deprecated use avformat_open_input instead.
 */
attribute_deprecated int av_open_input_file(AVFormatContext **ic_ptr, const char *filename,
                       AVInputFormat *fmt,
                       int buf_size,
                       AVFormatParameters *ap);
#endif

/**
 * Open an input stream and read the header. The codecs are not opened.
 * The stream must be closed with av_close_input_file().
 *
 * @param ps Pointer to user-supplied AVFormatContext (allocated by avformat_alloc_context).
 *           May be a pointer to NULL, in which case an AVFormatContext is allocated by this
 *           function and written into ps.
 *           Note that a user-supplied AVFormatContext will be freed on failure.
 * @param filename Name of the stream to open.
 * @param fmt If non-NULL, this parameter forces a specific input format.
 *            Otherwise the format is autodetected.
 * @param options  A dictionary filled with AVFormatContext and demuxer-private options.
 *                 On return this parameter will be destroyed and replaced with a dict containing
 *                 options that were not found. May be NULL.
 *
 * @return 0 on success, a negative AVERROR on failure.
 *
 * @note If you want to use custom IO, preallocate the format context and set its pb field.
 */
int avformat_open_input(AVFormatContext **ps, const char *filename, AVInputFormat *fmt, AVDictionary **options);

int av_demuxer_open(AVFormatContext *ic, AVFormatParameters *ap);

/**
 * Allocate an AVFormatContext.
 * avformat_free_context() can be used to free the context and everything
 * allocated by the framework within it.
 */
AVFormatContext *avformat_alloc_context(void);

#if FF_API_ALLOC_OUTPUT_CONTEXT
/**
 * @deprecated deprecated in favor of avformat_alloc_output_context2()
 */
attribute_deprecated
AVFormatContext *avformat_alloc_output_context(const char *format,
                                               AVOutputFormat *oformat,
                                               const char *filename);
#endif

/**
 * Allocate an AVFormatContext for an output format.
 * avformat_free_context() can be used to free the context and
 * everything allocated by the framework within it.
 *
 * @param *ctx is set to the created format context, or to NULL in
 * case of failure
 * @param oformat format to use for allocating the context, if NULL
 * format_name and filename are used instead
 * @param format_name the name of output format to use for allocating the
 * context, if NULL filename is used instead
 * @param filename the name of the filename to use for allocating the
 * context, may be NULL
 * @return >= 0 in case of success, a negative AVERROR code in case of
 * failure
 */
int avformat_alloc_output_context2(AVFormatContext **ctx, AVOutputFormat *oformat,
                                   const char *format_name, const char *filename);

#if FF_API_FORMAT_PARAMETERS
/**
 * Read packets of a media file to get stream information. This
 * is useful for file formats with no headers such as MPEG. This
 * function also computes the real framerate in case of MPEG-2 repeat
 * frame mode.
 * The logical file position is not changed by this function;
 * examined packets may be buffered for later processing.
 *
 * @param ic media file handle
 * @return >=0 if OK, AVERROR_xxx on error
 * @todo Let the user decide somehow what information is needed so that
 *       we do not waste time getting stuff the user does not need.
 *
 * @deprecated use avformat_find_stream_info.
 */
attribute_deprecated
int av_find_stream_info(AVFormatContext *ic);
#endif

/**
 * Read packets of a media file to get stream information. This
 * is useful for file formats with no headers such as MPEG. This
 * function also computes the real framerate in case of MPEG-2 repeat
 * frame mode.
 * The logical file position is not changed by this function;
 * examined packets may be buffered for later processing.
 *
 * @param ic media file handle
 * @param options  If non-NULL, an ic.nb_streams long array of pointers to
 *                 dictionaries, where i-th member contains options for
 *                 codec corresponding to i-th stream.
 *                 On return each dictionary will be filled with options that were not found.
 * @return >=0 if OK, AVERROR_xxx on error
 *
 * @note this function isn't guaranteed to open all the codecs, so
 *       options being non-empty at return is a perfectly normal behavior.
 *
 * @todo Let the user decide somehow what information is needed so that
 *       we do not waste time getting stuff the user does not need.
 */
int avformat_find_stream_info(AVFormatContext *ic, AVDictionary **options);

/**
 * Find the "best" stream in the file.
 * The best stream is determined according to various heuristics as the most
 * likely to be what the user expects.
 * If the decoder parameter is non-NULL, av_find_best_stream will find the
 * default decoder for the stream's codec; streams for which no decoder can
 * be found are ignored.
 *
 * @param ic                media file handle
 * @param type              stream type: video, audio, subtitles, etc.
 * @param wanted_stream_nb  user-requested stream number,
 *                          or -1 for automatic selection
 * @param related_stream    try to find a stream related (eg. in the same
 *                          program) to this one, or -1 if none
 * @param decoder_ret       if non-NULL, returns the decoder for the
 *                          selected stream
 * @param flags             flags; none are currently defined
 * @return  the non-negative stream number in case of success,
 *          AVERROR_STREAM_NOT_FOUND if no stream with the requested type
 *          could be found,
 *          AVERROR_DECODER_NOT_FOUND if streams were found but no decoder
 * @note  If av_find_best_stream returns successfully and decoder_ret is not
 *        NULL, then *decoder_ret is guaranteed to be set to a valid AVCodec.
 */
int av_find_best_stream(AVFormatContext *ic,
                        enum AVMediaType type,
                        int wanted_stream_nb,
                        int related_stream,
                        AVCodec **decoder_ret,
                        int flags);

/**
 * Read a transport packet from a media file.
 *
 * This function is obsolete and should never be used.
 * Use av_read_frame() instead.
 *
 * @param s media file handle
 * @param pkt is filled
 * @return 0 if OK, AVERROR_xxx on error
 */
int av_read_packet(AVFormatContext *s, AVPacket *pkt);

/**
 * Return the next frame of a stream.
 * This function returns what is stored in the file, and does not validate
 * that what is there are valid frames for the decoder. It will split what is
 * stored in the file into frames and return one for each call. It will not
 * omit invalid data between valid frames so as to give the decoder the maximum
 * information possible for decoding.
 *
 * The returned packet is valid
 * until the next av_read_frame() or until av_close_input_file() and
 * must be freed with av_free_packet. For video, the packet contains
 * exactly one frame. For audio, it contains an integer number of
 * frames if each frame has a known fixed size (e.g. PCM or ADPCM
 * data). If the audio frames have a variable size (e.g. MPEG audio),
 * then it contains one frame.
 *
 * pkt->pts, pkt->dts and pkt->duration are always set to correct
 * values in AVStream.time_base units (and guessed if the format cannot
 * provide them). pkt->pts can be AV_NOPTS_VALUE if the video format
 * has B-frames, so it is better to rely on pkt->dts if you do not
 * decompress the payload.
 *
 * @return 0 if OK, < 0 on error or end of file
 */
int av_read_frame(AVFormatContext *s, AVPacket *pkt);

/**
 * Seek to the keyframe at timestamp.
 * 'timestamp' in 'stream_index'.
 * @param stream_index If stream_index is (-1), a default
 * stream is selected, and timestamp is automatically converted
 * from AV_TIME_BASE units to the stream specific time_base.
 * @param timestamp Timestamp in AVStream.time_base units
 *        or, if no stream is specified, in AV_TIME_BASE units.
 * @param flags flags which select direction and seeking mode
 * @return >= 0 on success
 */
int av_seek_frame(AVFormatContext *s, int stream_index, int64_t timestamp,
                  int flags);

/**
 * Seek to timestamp ts.
 * Seeking will be done so that the point from which all active streams
 * can be presented successfully will be closest to ts and within min/max_ts.
 * Active streams are all streams that have AVStream.discard < AVDISCARD_ALL.
 *
 * If flags contain AVSEEK_FLAG_BYTE, then all timestamps are in bytes and
 * are the file position (this may not be supported by all demuxers).
 * If flags contain AVSEEK_FLAG_FRAME, then all timestamps are in frames
 * in the stream with stream_index (this may not be supported by all demuxers).
 * Otherwise all timestamps are in units of the stream selected by stream_index
 * or if stream_index is -1, in AV_TIME_BASE units.
 * If flags contain AVSEEK_FLAG_ANY, then non-keyframes are treated as
 * keyframes (this may not be supported by all demuxers).
 *
 * @param stream_index index of the stream which is used as time base reference
 * @param min_ts smallest acceptable timestamp
 * @param ts target timestamp
 * @param max_ts largest acceptable timestamp
 * @param flags flags
 * @return >=0 on success, error code otherwise
 *
 * @note This is part of the new seek API which is still under construction.
 *       Thus do not use this yet. It may change at any time, do not expect
 *       ABI compatibility yet!
 */
int avformat_seek_file(AVFormatContext *s, int stream_index, int64_t min_ts, int64_t ts, int64_t max_ts, int flags);

/**
 * Start playing a network-based stream (e.g. RTSP stream) at the
 * current position.
 */
int av_read_play(AVFormatContext *s);

/**
 * Pause a network-based stream (e.g. RTSP stream).
 *
 * Use av_read_play() to resume it.
 */
int av_read_pause(AVFormatContext *s);

/**
 * Free a AVFormatContext allocated by av_open_input_stream.
 * @param s context to free
 */
void av_close_input_stream(AVFormatContext *s);

/**
 * Close a media file (but not its codecs).
 *
 * @param s media file handle
 */
void av_close_input_file(AVFormatContext *s);

/**
 * Free an AVFormatContext and all its streams.
 * @param s context to free
 */
void avformat_free_context(AVFormatContext *s);

/**
 * Add a new stream to a media file.
 *
 * Can only be called in the read_header() function. If the flag
 * AVFMTCTX_NOHEADER is in the format context, then new streams
 * can be added in read_packet too.
 *
 * @param s media file handle
 * @param id file-format-dependent stream ID
 */
AVStream *av_new_stream(AVFormatContext *s, int id);
AVProgram *av_new_program(AVFormatContext *s, int id);

/**
 * Set the pts for a given stream. If the new values would be invalid
 * (<= 0), it leaves the AVStream unchanged.
 *
 * @param s stream
 * @param pts_wrap_bits number of bits effectively used by the pts
 *        (used for wrap control, 33 is the value for MPEG)
 * @param pts_num numerator to convert to seconds (MPEG: 1)
 * @param pts_den denominator to convert to seconds (MPEG: 90000)
 */
void av_set_pts_info(AVStream *s, int pts_wrap_bits,
                     unsigned int pts_num, unsigned int pts_den);

#define AVSEEK_FLAG_BACKWARD 1 ///< seek backward
#define AVSEEK_FLAG_BYTE     2 ///< seeking based on position in bytes
#define AVSEEK_FLAG_ANY      4 ///< seek to any frame, even non-keyframes
#define AVSEEK_FLAG_FRAME    8 ///< seeking based on frame number

int av_find_default_stream_index(AVFormatContext *s);

/**
 * Get the index for a specific timestamp.
 * @param flags if AVSEEK_FLAG_BACKWARD then the returned index will correspond
 *                 to the timestamp which is <= the requested one, if backward
 *                 is 0, then it will be >=
 *              if AVSEEK_FLAG_ANY seek to any frame, only keyframes otherwise
 * @return < 0 if no such timestamp could be found
 */
int av_index_search_timestamp(AVStream *st, int64_t timestamp, int flags);

/**
 * Add an index entry into a sorted list. Update the entry if the list
 * already contains it.
 *
 * @param timestamp timestamp in the time base of the given stream
 */
int av_add_index_entry(AVStream *st, int64_t pos, int64_t timestamp,
                       int size, int distance, int flags);

/**
 * Perform a binary search using av_index_search_timestamp() and
 * AVInputFormat.read_timestamp().
 * This is not supposed to be called directly by a user application,
 * but by demuxers.
 * @param target_ts target timestamp in the time base of the given stream
 * @param stream_index stream number
 */
int av_seek_frame_binary(AVFormatContext *s, int stream_index,
                         int64_t target_ts, int flags);

/**
 * Update cur_dts of all streams based on the given timestamp and AVStream.
 *
 * Stream ref_st unchanged, others set cur_dts in their native time base.
 * Only needed for timestamp wrapping or if (dts not set and pts!=dts).
 * @param timestamp new dts expressed in time_base of param ref_st
 * @param ref_st reference stream giving time_base of param timestamp
 */
void av_update_cur_dts(AVFormatContext *s, AVStream *ref_st, int64_t timestamp);

/**
 * Perform a binary search using read_timestamp().
 * This is not supposed to be called directly by a user application,
 * but by demuxers.
 * @param target_ts target timestamp in the time base of the given stream
 * @param stream_index stream number
 */
int64_t av_gen_search(AVFormatContext *s, int stream_index,
                      int64_t target_ts, int64_t pos_min,
                      int64_t pos_max, int64_t pos_limit,
                      int64_t ts_min, int64_t ts_max,
                      int flags, int64_t *ts_ret,
                      int64_t (*read_timestamp)(struct AVFormatContext *, int , int64_t *, int64_t ));

/**
 * media file output
 */
#if FF_API_FORMAT_PARAMETERS
/**
 * @deprecated pass the options to avformat_write_header directly.
 */
attribute_deprecated int av_set_parameters(AVFormatContext *s, AVFormatParameters *ap);
#endif

/**
 * Split a URL string into components.
 *
 * The pointers to buffers for storing individual components may be null,
 * in order to ignore that component. Buffers for components not found are
 * set to empty strings. If the port is not found, it is set to a negative
 * value.
 *
 * @param proto the buffer for the protocol
 * @param proto_size the size of the proto buffer
 * @param authorization the buffer for the authorization
 * @param authorization_size the size of the authorization buffer
 * @param hostname the buffer for the host name
 * @param hostname_size the size of the hostname buffer
 * @param port_ptr a pointer to store the port number in
 * @param path the buffer for the path
 * @param path_size the size of the path buffer
 * @param url the URL to split
 */
void av_url_split(char *proto,         int proto_size,
                  char *authorization, int authorization_size,
                  char *hostname,      int hostname_size,
                  int *port_ptr,
                  char *path,          int path_size,
                  const char *url);

/**
 * Allocate the stream private data and write the stream header to
 * an output media file.
 *
 * @param s Media file handle, must be allocated with avformat_alloc_context().
 *          Its oformat field must be set to the desired output format;
 *          Its pb field must be set to an already openened AVIOContext.
 * @param options  An AVDictionary filled with AVFormatContext and muxer-private options.
 *                 On return this parameter will be destroyed and replaced with a dict containing
 *                 options that were not found. May be NULL.
 *
 * @return 0 on success, negative AVERROR on failure.
 *
 * @see av_opt_find, av_dict_set, avio_open, av_oformat_next.
 */
int avformat_write_header(AVFormatContext *s, AVDictionary **options);

#if FF_API_FORMAT_PARAMETERS
/**
 * Allocate the stream private data and write the stream header to an
 * output media file.
 * @note: this sets stream time-bases, if possible to stream->codec->time_base
 * but for some formats it might also be some other time base
 *
 * @param s media file handle
 * @return 0 if OK, AVERROR_xxx on error
 *
 * @deprecated use avformat_write_header.
 */
attribute_deprecated int av_write_header(AVFormatContext *s);
#endif

/**
 * Write a packet to an output media file.
 *
 * The packet shall contain one audio or video frame.
 * The packet must be correctly interleaved according to the container
 * specification, if not then av_interleaved_write_frame must be used.
 *
 * @param s media file handle
 * @param pkt The packet, which contains the stream_index, buf/buf_size,
              dts/pts, ...
 * @return < 0 on error, = 0 if OK, 1 if end of stream wanted
 */
int av_write_frame(AVFormatContext *s, AVPacket *pkt);

/**
 * Write a packet to an output media file ensuring correct interleaving.
 *
 * The packet must contain one audio or video frame.
 * If the packets are already correctly interleaved, the application should
 * call av_write_frame() instead as it is slightly faster. It is also important
 * to keep in mind that completely non-interleaved input will need huge amounts
 * of memory to interleave with this, so it is preferable to interleave at the
 * demuxer level.
 *
 * @param s media file handle
 * @param pkt The packet, which contains the stream_index, buf/buf_size,
              dts/pts, ...
 * @return < 0 on error, = 0 if OK, 1 if end of stream wanted
 */
int av_interleaved_write_frame(AVFormatContext *s, AVPacket *pkt);

/**
 * Interleave a packet per dts in an output media file.
 *
 * Packets with pkt->destruct == av_destruct_packet will be freed inside this
 * function, so they cannot be used after it. Note that calling av_free_packet()
 * on them is still safe.
 *
 * @param s media file handle
 * @param out the interleaved packet will be output here
 * @param pkt the input packet
 * @param flush 1 if no further packets are available as input and all
 *              remaining packets should be output
 * @return 1 if a packet was output, 0 if no packet could be output,
 *         < 0 if an error occurred
 */
int av_interleave_packet_per_dts(AVFormatContext *s, AVPacket *out,
                                 AVPacket *pkt, int flush);

/**
 * Write the stream trailer to an output media file and free the
 * file private data.
 *
 * May only be called after a successful call to av_write_header.
 *
 * @param s media file handle
 * @return 0 if OK, AVERROR_xxx on error
 */
int av_write_trailer(AVFormatContext *s);

/**
 * Get timing information for the data currently output.
 * The exact meaning of "currently output" depends on the format.
 * It is mostly relevant for devices that have an internal buffer and/or
 * work in real time.
 * @param s          media file handle
 * @param stream     stream in the media file
 * @param dts[out]   DTS of the last packet output for the stream, in stream
 *                   time_base units
 * @param wall[out]  absolute time when that packet whas output,
 *                   in microsecond
 * @return  0 if OK, AVERROR(ENOSYS) if the format does not support it
 * Note: some formats or devices may not allow to measure dts and wall
 * atomically.
 */
int av_get_output_timestamp(struct AVFormatContext *s, int stream,
                            int64_t *dts, int64_t *wall);

#if FF_API_DUMP_FORMAT
/**
 * @deprecated Deprecated in favor of av_dump_format().
 */
attribute_deprecated void dump_format(AVFormatContext *ic,
                                      int index,
                                      const char *url,
                                      int is_output);
#endif

void av_dump_format(AVFormatContext *ic,
                    int index,
                    const char *url,
                    int is_output);

#if FF_API_PARSE_DATE
/**
 * Parse datestr and return a corresponding number of microseconds.
 *
 * @param datestr String representing a date or a duration.
 * See av_parse_time() for the syntax of the provided string.
 * @deprecated in favor of av_parse_time()
 */
attribute_deprecated
int64_t parse_date(const char *datestr, int duration);
#endif

/**
 * Get the current time in microseconds.
 */
int64_t av_gettime(void);

#if FF_API_FIND_INFO_TAG
/**
 * @deprecated use av_find_info_tag in libavutil instead.
 */
attribute_deprecated int find_info_tag(char *arg, int arg_size, const char *tag1, const char *info);
#endif

/**
 * Return in 'buf' the path with '%d' replaced by a number.
 *
 * Also handles the '%0nd' format where 'n' is the total number
 * of digits and '%%'.
 *
 * @param buf destination buffer
 * @param buf_size destination buffer size
 * @param path numbered sequence string
 * @param number frame number
 * @return 0 if OK, -1 on format error
 */
int av_get_frame_filename(char *buf, int buf_size,
                          const char *path, int number);

/**
 * Check whether filename actually is a numbered sequence generator.
 *
 * @param filename possible numbered sequence string
 * @return 1 if a valid numbered sequence string, 0 otherwise
 */
int av_filename_number_test(const char *filename);

/**
 * Generate an SDP for an RTP session.
 *
 * @param ac array of AVFormatContexts describing the RTP streams. If the
 *           array is composed by only one context, such context can contain
 *           multiple AVStreams (one AVStream per RTP stream). Otherwise,
 *           all the contexts in the array (an AVCodecContext per RTP stream)
 *           must contain only one AVStream.
 * @param n_files number of AVCodecContexts contained in ac
 * @param buf buffer where the SDP will be stored (must be allocated by
 *            the caller)
 * @param size the size of the buffer
 * @return 0 if OK, AVERROR_xxx on error
 */
int av_sdp_create(AVFormatContext *ac[], int n_files, char *buf, int size);

#if FF_API_SDP_CREATE
attribute_deprecated int avf_sdp_create(AVFormatContext *ac[], int n_files, char *buff, int size);
#endif

/**
 * Return a positive value if the given filename has one of the given
 * extensions, 0 otherwise.
 *
 * @param extensions a comma-separated list of filename extensions
 */
int av_match_ext(const char *filename, const char *extensions);

/**
 * Test if the given container can store a codec.
 *
 * @param std_compliance standards compliance level, one of FF_COMPLIANCE_*
 *
 * @return 1 if codec with ID codec_id can be stored in ofmt, 0 if it cannot.
 *         A negative number if this information is not available.
 */
int avformat_query_codec(AVOutputFormat *ofmt, enum CodecID codec_id, int std_compliance);

#endif /* AVFORMAT_AVFORMAT_H */<|MERGE_RESOLUTION|>--- conflicted
+++ resolved
@@ -324,10 +324,6 @@
 
     const AVClass *priv_class; ///< AVClass for the private context
 
-<<<<<<< HEAD
-    void (*get_output_timestamp)(struct AVFormatContext *s, int stream,
-                                 int64_t *dts, int64_t *wall);
-=======
     /**
      * Test if the given codec can be stored in this container.
      *
@@ -335,7 +331,9 @@
      *         A negative number if unknown.
      */
     int (*query_codec)(enum CodecID id, int std_compliance);
->>>>>>> 6cd9d0f7
+
+    void (*get_output_timestamp)(struct AVFormatContext *s, int stream,
+                                 int64_t *dts, int64_t *wall);
 
     /* private fields */
     struct AVOutputFormat *next;
