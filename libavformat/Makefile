include $(SUBDIR)../config.mak

NAME = avformat
FFLIBS = avcodec avutil

HEADERS = avformat.h avio.h version.h

OBJS = allformats.o         \
       cutils.o             \
       id3v1.o              \
       id3v2.o              \
       metadata.o           \
       options.o            \
       os_support.o         \
       sdp.o                \
       seek.o               \
       utils.o              \

# muxers/demuxers
OBJS-$(CONFIG_A64_MUXER)                 += a64.o
OBJS-$(CONFIG_AAC_DEMUXER)               += aacdec.o rawdec.o
OBJS-$(CONFIG_AC3_DEMUXER)               += ac3dec.o rawdec.o
OBJS-$(CONFIG_AC3_MUXER)                 += rawenc.o
OBJS-$(CONFIG_ADTS_MUXER)                += adtsenc.o
OBJS-$(CONFIG_AEA_DEMUXER)               += aea.o pcm.o
OBJS-$(CONFIG_AIFF_DEMUXER)              += aiffdec.o riff.o pcm.o isom.o
OBJS-$(CONFIG_AIFF_MUXER)                += aiffenc.o riff.o
OBJS-$(CONFIG_AMR_DEMUXER)               += amr.o
OBJS-$(CONFIG_AMR_MUXER)                 += amr.o
OBJS-$(CONFIG_ANM_DEMUXER)               += anm.o
OBJS-$(CONFIG_APC_DEMUXER)               += apc.o
OBJS-$(CONFIG_APE_DEMUXER)               += ape.o apetag.o
OBJS-$(CONFIG_APPLEHTTP_DEMUXER)         += applehttp.o
OBJS-$(CONFIG_ASF_DEMUXER)               += asfdec.o asf.o asfcrypt.o \
                                            riff.o avlanguage.o
OBJS-$(CONFIG_ASF_MUXER)                 += asfenc.o asf.o riff.o
OBJS-$(CONFIG_ASS_DEMUXER)               += assdec.o
OBJS-$(CONFIG_ASS_MUXER)                 += assenc.o
OBJS-$(CONFIG_AU_DEMUXER)                += au.o pcm.o
OBJS-$(CONFIG_AU_MUXER)                  += au.o
OBJS-$(CONFIG_AVI_DEMUXER)               += avidec.o riff.o avi.o
OBJS-$(CONFIG_AVI_MUXER)                 += avienc.o riff.o avi.o
OBJS-$(CONFIG_AVISYNTH)                  += avisynth.o
OBJS-$(CONFIG_AVM2_MUXER)                += swfenc.o
OBJS-$(CONFIG_AVS_DEMUXER)               += avs.o vocdec.o voc.o
OBJS-$(CONFIG_BETHSOFTVID_DEMUXER)       += bethsoftvid.o
OBJS-$(CONFIG_BFI_DEMUXER)               += bfi.o
OBJS-$(CONFIG_BINK_DEMUXER)              += bink.o
OBJS-$(CONFIG_C93_DEMUXER)               += c93.o vocdec.o voc.o
OBJS-$(CONFIG_CAF_DEMUXER)               += cafdec.o caf.o mov.o riff.o isom.o
OBJS-$(CONFIG_CAVSVIDEO_DEMUXER)         += cavsvideodec.o rawdec.o
OBJS-$(CONFIG_CAVSVIDEO_MUXER)           += rawenc.o
OBJS-$(CONFIG_CDG_DEMUXER)               += cdg.o
OBJS-$(CONFIG_CRC_MUXER)                 += crcenc.o
OBJS-$(CONFIG_DAUD_DEMUXER)              += daud.o
OBJS-$(CONFIG_DAUD_MUXER)                += daud.o
OBJS-$(CONFIG_DFA_DEMUXER)               += dfa.o
OBJS-$(CONFIG_DIRAC_DEMUXER)             += diracdec.o rawdec.o
OBJS-$(CONFIG_DIRAC_MUXER)               += rawenc.o
OBJS-$(CONFIG_DNXHD_DEMUXER)             += dnxhddec.o rawdec.o
OBJS-$(CONFIG_DNXHD_MUXER)               += rawenc.o
OBJS-$(CONFIG_DSICIN_DEMUXER)            += dsicin.o
OBJS-$(CONFIG_DTS_DEMUXER)               += dtsdec.o rawdec.o
OBJS-$(CONFIG_DTS_MUXER)                 += rawenc.o
OBJS-$(CONFIG_DV_DEMUXER)                += dv.o
OBJS-$(CONFIG_DV_MUXER)                  += dvenc.o
OBJS-$(CONFIG_DXA_DEMUXER)               += dxa.o riff.o
OBJS-$(CONFIG_EA_CDATA_DEMUXER)          += eacdata.o
OBJS-$(CONFIG_EA_DEMUXER)                += electronicarts.o
OBJS-$(CONFIG_EAC3_DEMUXER)              += ac3dec.o rawdec.o
OBJS-$(CONFIG_EAC3_MUXER)                += rawenc.o
OBJS-$(CONFIG_FFM_DEMUXER)               += ffmdec.o
OBJS-$(CONFIG_FFM_MUXER)                 += ffmenc.o
OBJS-$(CONFIG_FFMETADATA_DEMUXER)        += ffmetadec.o
OBJS-$(CONFIG_FFMETADATA_MUXER)          += ffmetaenc.o
OBJS-$(CONFIG_FILMSTRIP_DEMUXER)         += filmstripdec.o
OBJS-$(CONFIG_FILMSTRIP_MUXER)           += filmstripenc.o
OBJS-$(CONFIG_FLAC_DEMUXER)              += flacdec.o rawdec.o \
                                            oggparsevorbis.o \
                                            vorbiscomment.o
OBJS-$(CONFIG_FLAC_MUXER)                += flacenc.o flacenc_header.o \
                                            vorbiscomment.o
OBJS-$(CONFIG_FLIC_DEMUXER)              += flic.o
OBJS-$(CONFIG_FLV_DEMUXER)               += flvdec.o
OBJS-$(CONFIG_FLV_MUXER)                 += flvenc.o avc.o
OBJS-$(CONFIG_FOURXM_DEMUXER)            += 4xm.o
OBJS-$(CONFIG_FRAMECRC_MUXER)            += framecrcenc.o
OBJS-$(CONFIG_FRAMEMD5_MUXER)            += md5enc.o
OBJS-$(CONFIG_GIF_MUXER)                 += gif.o
OBJS-$(CONFIG_GSM_DEMUXER)               += rawdec.o
OBJS-$(CONFIG_GXF_DEMUXER)               += gxf.o
OBJS-$(CONFIG_GXF_MUXER)                 += gxfenc.o audiointerleave.o
OBJS-$(CONFIG_G722_DEMUXER)              += rawdec.o
OBJS-$(CONFIG_G722_MUXER)                += rawenc.o
OBJS-$(CONFIG_H261_DEMUXER)              += h261dec.o rawdec.o
OBJS-$(CONFIG_H261_MUXER)                += rawenc.o
OBJS-$(CONFIG_H263_DEMUXER)              += h263dec.o rawdec.o
OBJS-$(CONFIG_H263_MUXER)                += rawenc.o
OBJS-$(CONFIG_H264_DEMUXER)              += h264dec.o rawdec.o
OBJS-$(CONFIG_H264_MUXER)                += rawenc.o
OBJS-$(CONFIG_IDCIN_DEMUXER)             += idcin.o
OBJS-$(CONFIG_IFF_DEMUXER)               += iff.o
OBJS-$(CONFIG_IMAGE2_DEMUXER)            += img2.o
OBJS-$(CONFIG_IMAGE2_MUXER)              += img2.o
OBJS-$(CONFIG_IMAGE2PIPE_DEMUXER)        += img2.o
OBJS-$(CONFIG_IMAGE2PIPE_MUXER)          += img2.o
OBJS-$(CONFIG_INGENIENT_DEMUXER)         += ingenientdec.o rawdec.o
OBJS-$(CONFIG_IPMOVIE_DEMUXER)           += ipmovie.o
OBJS-$(CONFIG_ISS_DEMUXER)               += iss.o
OBJS-$(CONFIG_IV8_DEMUXER)               += iv8.o
OBJS-$(CONFIG_IVF_DEMUXER)               += ivfdec.o riff.o
OBJS-$(CONFIG_IVF_MUXER)                 += ivfenc.o
OBJS-$(CONFIG_JV_DEMUXER)                += jvdec.o
OBJS-$(CONFIG_LMLM4_DEMUXER)             += lmlm4.o
OBJS-$(CONFIG_LXF_DEMUXER)               += lxfdec.o
OBJS-$(CONFIG_M4V_DEMUXER)               += m4vdec.o rawdec.o
OBJS-$(CONFIG_M4V_MUXER)                 += rawenc.o
OBJS-$(CONFIG_MATROSKA_DEMUXER)          += matroskadec.o matroska.o \
                                            riff.o isom.o rmdec.o rm.o
OBJS-$(CONFIG_MATROSKA_MUXER)            += matroskaenc.o matroska.o \
                                            riff.o isom.o avc.o \
                                            flacenc_header.o avlanguage.o
OBJS-$(CONFIG_MD5_MUXER)                 += md5enc.o
OBJS-$(CONFIG_MICRODVD_DEMUXER)          += microdvddec.o
OBJS-$(CONFIG_MICRODVD_MUXER)            += microdvdenc.o rawenc.o
OBJS-$(CONFIG_MJPEG_DEMUXER)             += rawdec.o
OBJS-$(CONFIG_MJPEG_MUXER)               += rawenc.o
OBJS-$(CONFIG_MLP_DEMUXER)               += rawdec.o
OBJS-$(CONFIG_MLP_MUXER)                 += rawenc.o
OBJS-$(CONFIG_MM_DEMUXER)                += mm.o
OBJS-$(CONFIG_MMF_DEMUXER)               += mmf.o pcm.o
OBJS-$(CONFIG_MMF_MUXER)                 += mmf.o riff.o
OBJS-$(CONFIG_MOV_DEMUXER)               += mov.o riff.o isom.o
OBJS-$(CONFIG_MOV_MUXER)                 += movenc.o riff.o isom.o avc.o \
                                            movenchint.o rtpenc_chain.o
OBJS-$(CONFIG_MP2_MUXER)                 += mp3enc.o rawenc.o
OBJS-$(CONFIG_MP3_DEMUXER)               += mp3dec.o
OBJS-$(CONFIG_MP3_MUXER)                 += mp3enc.o rawenc.o
OBJS-$(CONFIG_MPC_DEMUXER)               += mpc.o apetag.o
OBJS-$(CONFIG_MPC8_DEMUXER)              += mpc8.o
OBJS-$(CONFIG_MPEG1SYSTEM_MUXER)         += mpegenc.o
OBJS-$(CONFIG_MPEG1VCD_MUXER)            += mpegenc.o
OBJS-$(CONFIG_MPEG2DVD_MUXER)            += mpegenc.o
OBJS-$(CONFIG_MPEG2VOB_MUXER)            += mpegenc.o
OBJS-$(CONFIG_MPEG2SVCD_MUXER)           += mpegenc.o
OBJS-$(CONFIG_MPEG1VIDEO_MUXER)          += rawenc.o
OBJS-$(CONFIG_MPEG2VIDEO_MUXER)          += rawenc.o
OBJS-$(CONFIG_MPEGPS_DEMUXER)            += mpeg.o
OBJS-$(CONFIG_MPEGTS_DEMUXER)            += mpegts.o isom.o
OBJS-$(CONFIG_MPEGTS_MUXER)              += mpegtsenc.o adtsenc.o
OBJS-$(CONFIG_MPEGVIDEO_DEMUXER)         += mpegvideodec.o rawdec.o
OBJS-$(CONFIG_MPJPEG_MUXER)              += mpjpeg.o
OBJS-$(CONFIG_MSNWC_TCP_DEMUXER)         += msnwc_tcp.o
OBJS-$(CONFIG_MTV_DEMUXER)               += mtv.o
OBJS-$(CONFIG_MVI_DEMUXER)               += mvi.o
OBJS-$(CONFIG_MXF_DEMUXER)               += mxfdec.o mxf.o
OBJS-$(CONFIG_MXF_MUXER)                 += mxfenc.o mxf.o audiointerleave.o
OBJS-$(CONFIG_MXG_DEMUXER)               += mxg.o
OBJS-$(CONFIG_NC_DEMUXER)                += ncdec.o
OBJS-$(CONFIG_NSV_DEMUXER)               += nsvdec.o
OBJS-$(CONFIG_NULL_MUXER)                += nullenc.o
OBJS-$(CONFIG_NUT_DEMUXER)               += nutdec.o nut.o riff.o
OBJS-$(CONFIG_NUT_MUXER)                 += nutenc.o nut.o riff.o
OBJS-$(CONFIG_NUV_DEMUXER)               += nuv.o riff.o
OBJS-$(CONFIG_OGG_DEMUXER)               += oggdec.o         \
                                            oggparsecelt.o   \
                                            oggparsedirac.o  \
                                            oggparseflac.o   \
                                            oggparseogm.o    \
                                            oggparseskeleton.o \
                                            oggparsespeex.o  \
                                            oggparsetheora.o \
                                            oggparsevorbis.o \
                                            riff.o \
                                            vorbiscomment.o
OBJS-$(CONFIG_OGG_MUXER)                 += oggenc.o \
                                            vorbiscomment.o
OBJS-$(CONFIG_OMA_DEMUXER)               += oma.o pcm.o
OBJS-$(CONFIG_PCM_ALAW_DEMUXER)          += pcmdec.o pcm.o rawdec.o
OBJS-$(CONFIG_PCM_ALAW_MUXER)            += pcmenc.o rawenc.o
OBJS-$(CONFIG_PCM_F32BE_DEMUXER)         += pcmdec.o pcm.o rawdec.o
OBJS-$(CONFIG_PCM_F32BE_MUXER)           += pcmenc.o rawenc.o
OBJS-$(CONFIG_PCM_F32LE_DEMUXER)         += pcmdec.o pcm.o rawdec.o
OBJS-$(CONFIG_PCM_F32LE_MUXER)           += pcmenc.o rawenc.o
OBJS-$(CONFIG_PCM_F64BE_DEMUXER)         += pcmdec.o pcm.o rawdec.o
OBJS-$(CONFIG_PCM_F64BE_MUXER)           += pcmenc.o rawenc.o
OBJS-$(CONFIG_PCM_F64LE_DEMUXER)         += pcmdec.o pcm.o rawdec.o
OBJS-$(CONFIG_PCM_F64LE_MUXER)           += pcmenc.o rawenc.o
OBJS-$(CONFIG_PCM_MULAW_DEMUXER)         += pcmdec.o pcm.o rawdec.o
OBJS-$(CONFIG_PCM_MULAW_MUXER)           += pcmenc.o rawenc.o
OBJS-$(CONFIG_PCM_S16BE_DEMUXER)         += pcmdec.o pcm.o rawdec.o
OBJS-$(CONFIG_PCM_S16BE_MUXER)           += pcmenc.o rawenc.o
OBJS-$(CONFIG_PCM_S16LE_DEMUXER)         += pcmdec.o pcm.o rawdec.o
OBJS-$(CONFIG_PCM_S16LE_MUXER)           += pcmenc.o rawenc.o
OBJS-$(CONFIG_PCM_S24BE_DEMUXER)         += pcmdec.o pcm.o rawdec.o
OBJS-$(CONFIG_PCM_S24BE_MUXER)           += pcmenc.o rawenc.o
OBJS-$(CONFIG_PCM_S24LE_DEMUXER)         += pcmdec.o pcm.o rawdec.o
OBJS-$(CONFIG_PCM_S24LE_MUXER)           += pcmenc.o rawenc.o
OBJS-$(CONFIG_PCM_S32BE_DEMUXER)         += pcmdec.o pcm.o rawdec.o
OBJS-$(CONFIG_PCM_S32BE_MUXER)           += pcmenc.o rawenc.o
OBJS-$(CONFIG_PCM_S32LE_DEMUXER)         += pcmdec.o pcm.o rawdec.o
OBJS-$(CONFIG_PCM_S32LE_MUXER)           += pcmenc.o rawenc.o
OBJS-$(CONFIG_PCM_S8_DEMUXER)            += pcmdec.o pcm.o rawdec.o
OBJS-$(CONFIG_PCM_S8_MUXER)              += pcmenc.o rawenc.o
OBJS-$(CONFIG_PCM_U16BE_DEMUXER)         += pcmdec.o pcm.o rawdec.o
OBJS-$(CONFIG_PCM_U16BE_MUXER)           += pcmenc.o rawenc.o
OBJS-$(CONFIG_PCM_U16LE_DEMUXER)         += pcmdec.o pcm.o rawdec.o
OBJS-$(CONFIG_PCM_U16LE_MUXER)           += pcmenc.o rawenc.o
OBJS-$(CONFIG_PCM_U24BE_DEMUXER)         += pcmdec.o pcm.o rawdec.o
OBJS-$(CONFIG_PCM_U24BE_MUXER)           += pcmenc.o rawenc.o
OBJS-$(CONFIG_PCM_U24LE_DEMUXER)         += pcmdec.o pcm.o rawdec.o
OBJS-$(CONFIG_PCM_U24LE_MUXER)           += pcmenc.o rawenc.o
OBJS-$(CONFIG_PCM_U32BE_DEMUXER)         += pcmdec.o pcm.o rawdec.o
OBJS-$(CONFIG_PCM_U32BE_MUXER)           += pcmenc.o rawenc.o
OBJS-$(CONFIG_PCM_U32LE_DEMUXER)         += pcmdec.o pcm.o rawdec.o
OBJS-$(CONFIG_PCM_U32LE_MUXER)           += pcmenc.o rawenc.o
OBJS-$(CONFIG_PCM_U8_DEMUXER)            += pcmdec.o pcm.o rawdec.o
OBJS-$(CONFIG_PCM_U8_MUXER)              += pcmenc.o rawenc.o
OBJS-$(CONFIG_PMP_DEMUXER)               += pmpdec.o
OBJS-$(CONFIG_PVA_DEMUXER)               += pva.o
OBJS-$(CONFIG_QCP_DEMUXER)               += qcp.o
OBJS-$(CONFIG_R3D_DEMUXER)               += r3d.o
OBJS-$(CONFIG_RAWVIDEO_DEMUXER)          += rawvideodec.o rawdec.o
OBJS-$(CONFIG_RAWVIDEO_MUXER)            += rawenc.o
OBJS-$(CONFIG_RL2_DEMUXER)               += rl2.o
OBJS-$(CONFIG_RM_DEMUXER)                += rmdec.o rm.o
OBJS-$(CONFIG_RM_MUXER)                  += rmenc.o rm.o
OBJS-$(CONFIG_ROQ_DEMUXER)               += idroqdec.o
OBJS-$(CONFIG_ROQ_MUXER)                 += idroqenc.o rawenc.o
OBJS-$(CONFIG_RSO_DEMUXER)               += rsodec.o rso.o pcm.o
OBJS-$(CONFIG_RSO_MUXER)                 += rsoenc.o rso.o
OBJS-$(CONFIG_RPL_DEMUXER)               += rpl.o
OBJS-$(CONFIG_RTP_MUXER)                 += rtp.o         \
                                            rtpenc_aac.o     \
                                            rtpenc_amr.o     \
                                            rtpenc_h263.o    \
                                            rtpenc_mpv.o     \
                                            rtpenc.o      \
                                            rtpenc_h264.o \
                                            rtpenc_vp8.o  \
                                            rtpenc_xiph.o \
                                            avc.o
OBJS-$(CONFIG_RTPDEC)                    += rdt.o         \
                                            rtp.o         \
                                            rtpdec.o      \
                                            rtpdec_amr.o  \
                                            rtpdec_asf.o  \
                                            rtpdec_h263.o \
                                            rtpdec_h264.o \
                                            rtpdec_latm.o \
                                            rtpdec_mpeg4.o \
                                            rtpdec_qcelp.o \
                                            rtpdec_qdm2.o \
                                            rtpdec_qt.o   \
                                            rtpdec_svq3.o \
                                            rtpdec_vp8.o  \
                                            rtpdec_xiph.o
OBJS-$(CONFIG_RTSP_DEMUXER)              += rtsp.o rtspdec.o httpauth.o
OBJS-$(CONFIG_RTSP_MUXER)                += rtsp.o rtspenc.o httpauth.o \
                                            rtpenc_chain.o
OBJS-$(CONFIG_SAP_DEMUXER)               += sapdec.o
OBJS-$(CONFIG_SAP_MUXER)                 += sapenc.o rtpenc_chain.o
OBJS-$(CONFIG_SDP_DEMUXER)               += rtsp.o
OBJS-$(CONFIG_SEGAFILM_DEMUXER)          += segafilm.o
OBJS-$(CONFIG_SHORTEN_DEMUXER)           += rawdec.o
OBJS-$(CONFIG_SIFF_DEMUXER)              += siff.o
OBJS-$(CONFIG_SMACKER_DEMUXER)           += smacker.o
OBJS-$(CONFIG_SOL_DEMUXER)               += sol.o pcm.o
OBJS-$(CONFIG_SOX_DEMUXER)               += soxdec.o pcm.o
OBJS-$(CONFIG_SOX_MUXER)                 += soxenc.o
OBJS-$(CONFIG_SPDIF_DEMUXER)             += spdif.o spdifdec.o
OBJS-$(CONFIG_SPDIF_MUXER)               += spdif.o spdifenc.o
OBJS-$(CONFIG_SRT_DEMUXER)               += srtdec.o
OBJS-$(CONFIG_SRT_MUXER)                 += rawenc.o
OBJS-$(CONFIG_STR_DEMUXER)               += psxstr.o
OBJS-$(CONFIG_SWF_DEMUXER)               += swfdec.o
OBJS-$(CONFIG_SWF_MUXER)                 += swfenc.o
OBJS-$(CONFIG_THP_DEMUXER)               += thp.o
OBJS-$(CONFIG_TIERTEXSEQ_DEMUXER)        += tiertexseq.o
OBJS-$(CONFIG_TMV_DEMUXER)               += tmv.o
OBJS-$(CONFIG_TRUEHD_DEMUXER)            += rawdec.o
OBJS-$(CONFIG_TRUEHD_MUXER)              += rawenc.o
OBJS-$(CONFIG_TTA_DEMUXER)               += tta.o
OBJS-$(CONFIG_TTY_DEMUXER)               += tty.o sauce.o
OBJS-$(CONFIG_TXD_DEMUXER)               += txd.o
OBJS-$(CONFIG_VC1_DEMUXER)               += rawdec.o
OBJS-$(CONFIG_VC1T_DEMUXER)              += vc1test.o
OBJS-$(CONFIG_VC1T_MUXER)                += vc1testenc.o
OBJS-$(CONFIG_VMD_DEMUXER)               += sierravmd.o
OBJS-$(CONFIG_VOC_DEMUXER)               += vocdec.o voc.o
OBJS-$(CONFIG_VOC_MUXER)                 += vocenc.o voc.o
OBJS-$(CONFIG_VQF_DEMUXER)               += vqf.o
OBJS-$(CONFIG_W64_DEMUXER)               += wav.o riff.o pcm.o
OBJS-$(CONFIG_WAV_DEMUXER)               += wav.o riff.o pcm.o
OBJS-$(CONFIG_WAV_MUXER)                 += wav.o riff.o
OBJS-$(CONFIG_WC3_DEMUXER)               += wc3movie.o
OBJS-$(CONFIG_WEBM_MUXER)                += matroskaenc.o matroska.o \
                                            riff.o isom.o avc.o \
                                            flacenc_header.o avlanguage.o
OBJS-$(CONFIG_WSAUD_DEMUXER)             += westwood.o
OBJS-$(CONFIG_WSVQA_DEMUXER)             += westwood.o
<<<<<<< HEAD
OBJS-$(CONFIG_WTV_DEMUXER)               += wtvdec.o wtv.o asf.o asfdec.o mpegts.o riff.o
=======
OBJS-$(CONFIG_WTV_DEMUXER)               += wtv.o asfdec.o asf.o asfcrypt.o \
                                            avlanguage.o mpegts.o isom.o riff.o
>>>>>>> af1ca249
OBJS-$(CONFIG_WV_DEMUXER)                += wv.o apetag.o
OBJS-$(CONFIG_XA_DEMUXER)                += xa.o
OBJS-$(CONFIG_XWMA_DEMUXER)              += xwma.o riff.o
OBJS-$(CONFIG_YOP_DEMUXER)               += yop.o
OBJS-$(CONFIG_YUV4MPEGPIPE_MUXER)        += yuv4mpeg.o
OBJS-$(CONFIG_YUV4MPEGPIPE_DEMUXER)      += yuv4mpeg.o

# external libraries
OBJS-$(CONFIG_LIBNUT_DEMUXER)            += libnut.o riff.o
OBJS-$(CONFIG_LIBNUT_MUXER)              += libnut.o riff.o

# protocols I/O
OBJS+= avio.o aviobuf.o

OBJS-$(CONFIG_APPLEHTTP_PROTOCOL)        += applehttpproto.o
OBJS-$(CONFIG_CONCAT_PROTOCOL)           += concat.o
OBJS-$(CONFIG_CRYPTO_PROTOCOL)           += crypto.o
OBJS-$(CONFIG_FILE_PROTOCOL)             += file.o
OBJS-$(CONFIG_GOPHER_PROTOCOL)           += gopher.o
OBJS-$(CONFIG_HTTP_PROTOCOL)             += http.o httpauth.o
OBJS-$(CONFIG_MMSH_PROTOCOL)             += mmsh.o mms.o asf.o
OBJS-$(CONFIG_MMST_PROTOCOL)             += mmst.o mms.o asf.o
OBJS-$(CONFIG_MD5_PROTOCOL)              += md5proto.o
OBJS-$(CONFIG_PIPE_PROTOCOL)             += file.o

# external or internal rtmp
RTMP-OBJS-$(CONFIG_LIBRTMP)               = librtmp.o
RTMP-OBJS-$(!CONFIG_LIBRTMP)              = rtmpproto.o rtmppkt.o
OBJS-$(CONFIG_RTMP_PROTOCOL)             += $(RTMP-OBJS-yes)

OBJS-$(CONFIG_RTP_PROTOCOL)              += rtpproto.o
OBJS-$(CONFIG_TCP_PROTOCOL)              += tcp.o
OBJS-$(CONFIG_UDP_PROTOCOL)              += udp.o

# libavdevice dependencies
OBJS-$(CONFIG_JACK_INDEV)                += timefilter.o

EXAMPLES  = output
TESTPROGS = timefilter

include $(SUBDIR)../subdir.mak

$(SUBDIR)output-example$(EXESUF): ELIBS = -lswscale<|MERGE_RESOLUTION|>--- conflicted
+++ resolved
@@ -299,12 +299,8 @@
                                             flacenc_header.o avlanguage.o
 OBJS-$(CONFIG_WSAUD_DEMUXER)             += westwood.o
 OBJS-$(CONFIG_WSVQA_DEMUXER)             += westwood.o
-<<<<<<< HEAD
-OBJS-$(CONFIG_WTV_DEMUXER)               += wtvdec.o wtv.o asf.o asfdec.o mpegts.o riff.o
-=======
-OBJS-$(CONFIG_WTV_DEMUXER)               += wtv.o asfdec.o asf.o asfcrypt.o \
+OBJS-$(CONFIG_WTV_DEMUXER)               += wtvdec.o wtv.o asfdec.o asf.o asfcrypt.o \
                                             avlanguage.o mpegts.o isom.o riff.o
->>>>>>> af1ca249
 OBJS-$(CONFIG_WV_DEMUXER)                += wv.o apetag.o
 OBJS-$(CONFIG_XA_DEMUXER)                += xa.o
 OBJS-$(CONFIG_XWMA_DEMUXER)              += xwma.o riff.o
