/*
 * Apple HTTP Live Streaming demuxer
 * Copyright (c) 2010 Martin Storsjo
 *
 * This file is part of FFmpeg.
 *
 * FFmpeg is free software; you can redistribute it and/or
 * modify it under the terms of the GNU Lesser General Public
 * License as published by the Free Software Foundation; either
 * version 2.1 of the License, or (at your option) any later version.
 *
 * FFmpeg is distributed in the hope that it will be useful,
 * but WITHOUT ANY WARRANTY; without even the implied warranty of
 * MERCHANTABILITY or FITNESS FOR A PARTICULAR PURPOSE.  See the GNU
 * Lesser General Public License for more details.
 *
 * You should have received a copy of the GNU Lesser General Public
 * License along with FFmpeg; if not, write to the Free Software
 * Foundation, Inc., 51 Franklin Street, Fifth Floor, Boston, MA 02110-1301 USA
 */

/**
 * @file
 * Apple HTTP Live Streaming demuxer
 * http://tools.ietf.org/html/draft-pantos-http-live-streaming
 */

#include "libavutil/avstring.h"
#include "libavutil/intreadwrite.h"
#include "libavutil/mathematics.h"
#include "libavutil/opt.h"
#include "libavutil/dict.h"
#include "libavutil/time.h"
#include "avformat.h"
#include "internal.h"
#include "avio_internal.h"
#include "url.h"

#define INITIAL_BUFFER_SIZE 32768

/*
 * An apple http stream consists of a playlist with media segment files,
 * played sequentially. There may be several playlists with the same
 * video content, in different bandwidth variants, that are played in
 * parallel (preferably only one bandwidth variant at a time). In this case,
 * the user supplied the url to a main playlist that only lists the variant
 * playlists.
 *
 * If the main playlist doesn't point at any variants, we still create
 * one anonymous toplevel variant for this, to maintain the structure.
 */

enum KeyType {
    KEY_NONE,
    KEY_AES_128,
};

struct segment {
    double duration;
    char url[MAX_URL_SIZE];
    char key[MAX_URL_SIZE];
    enum KeyType key_type;
    uint8_t iv[16];
};

/*
 * Each variant has its own demuxer. If it currently is active,
 * it has an open AVIOContext too, and potentially an AVPacket
 * containing the next packet from this stream.
 */
struct variant {
    int bandwidth;
    char url[MAX_URL_SIZE];
    AVIOContext pb;
    uint8_t* read_buffer;
    URLContext *input;
    AVFormatContext *parent;
    int index;
    AVFormatContext *ctx;
    AVPacket pkt;
    int stream_offset;

    int finished;
    int target_duration;
    int start_seq_no;
    int n_segments;
    struct segment **segments;
    int needed, cur_needed;
    int cur_seq_no;
    int64_t last_load_time;

    char key_url[MAX_URL_SIZE];
    uint8_t key[16];
};

typedef struct HLSContext {
    int n_variants;
    struct variant **variants;
    int cur_seq_no;
    int end_of_segment;
    int first_packet;
    int64_t first_timestamp;
    int64_t seek_timestamp;
    int seek_flags;
    AVIOInterruptCB *interrupt_callback;
    char *user_agent;                    ///< holds HTTP user agent set as an AVOption to the HTTP protocol context
    char *cookies;                       ///< holds HTTP cookie values set in either the initial response or as an AVOption to the HTTP protocol context
} HLSContext;

static int read_chomp_line(AVIOContext *s, char *buf, int maxlen)
{
    int len = ff_get_line(s, buf, maxlen);
    while (len > 0 && av_isspace(buf[len - 1]))
        buf[--len] = '\0';
    return len;
}

static void free_segment_list(struct variant *var)
{
    int i;
    for (i = 0; i < var->n_segments; i++)
        av_free(var->segments[i]);
    av_freep(&var->segments);
    var->n_segments = 0;
}

static void free_variant_list(HLSContext *c)
{
    int i;
    for (i = 0; i < c->n_variants; i++) {
        struct variant *var = c->variants[i];
        free_segment_list(var);
        av_free_packet(&var->pkt);
        av_free(var->pb.buffer);
        if (var->input)
            ffurl_close(var->input);
        if (var->ctx) {
            var->ctx->pb = NULL;
            avformat_close_input(&var->ctx);
        }
        av_free(var);
    }
    av_freep(&c->variants);
    av_freep(&c->cookies);
    av_freep(&c->user_agent);
    c->n_variants = 0;
}

/*
 * Used to reset a statically allocated AVPacket to a clean slate,
 * containing no data.
 */
static void reset_packet(AVPacket *pkt)
{
    av_init_packet(pkt);
    pkt->data = NULL;
}

static struct variant *new_variant(HLSContext *c, int bandwidth,
                                   const char *url, const char *base)
{
    struct variant *var = av_mallocz(sizeof(struct variant));
    if (!var)
        return NULL;
    reset_packet(&var->pkt);
    var->bandwidth = bandwidth;
    ff_make_absolute_url(var->url, sizeof(var->url), base, url);
    dynarray_add(&c->variants, &c->n_variants, var);
    return var;
}

struct variant_info {
    char bandwidth[20];
};

static void handle_variant_args(struct variant_info *info, const char *key,
                                int key_len, char **dest, int *dest_len)
{
    if (!strncmp(key, "BANDWIDTH=", key_len)) {
        *dest     =        info->bandwidth;
        *dest_len = sizeof(info->bandwidth);
    }
}

struct key_info {
     char uri[MAX_URL_SIZE];
     char method[10];
     char iv[35];
};

static void handle_key_args(struct key_info *info, const char *key,
                            int key_len, char **dest, int *dest_len)
{
    if (!strncmp(key, "METHOD=", key_len)) {
        *dest     =        info->method;
        *dest_len = sizeof(info->method);
    } else if (!strncmp(key, "URI=", key_len)) {
        *dest     =        info->uri;
        *dest_len = sizeof(info->uri);
    } else if (!strncmp(key, "IV=", key_len)) {
        *dest     =        info->iv;
        *dest_len = sizeof(info->iv);
    }
}

static int parse_playlist(HLSContext *c, const char *url,
                          struct variant *var, AVIOContext *in)
{
    int ret = 0, is_segment = 0, is_variant = 0, bandwidth = 0;
    double duration = 0.0;
    enum KeyType key_type = KEY_NONE;
    uint8_t iv[16] = "";
    int has_iv = 0;
    char key[MAX_URL_SIZE] = "";
    char line[1024];
    const char *ptr;
    int close_in = 0;

    if (!in) {
        AVDictionary *opts = NULL;
        close_in = 1;
        /* Some HLS servers don't like being sent the range header */
        av_dict_set(&opts, "seekable", "0", 0);

        // broker prior HTTP options that should be consistent across requests
        av_dict_set(&opts, "user-agent", c->user_agent, 0);
        av_dict_set(&opts, "cookies", c->cookies, 0);

        ret = avio_open2(&in, url, AVIO_FLAG_READ,
                         c->interrupt_callback, &opts);
        av_dict_free(&opts);
        if (ret < 0)
            return ret;
    }

    read_chomp_line(in, line, sizeof(line));
    if (strcmp(line, "#EXTM3U")) {
        ret = AVERROR_INVALIDDATA;
        goto fail;
    }

    if (var) {
        free_segment_list(var);
        var->finished = 0;
    }
    while (!url_feof(in)) {
        read_chomp_line(in, line, sizeof(line));
        if (av_strstart(line, "#EXT-X-STREAM-INF:", &ptr)) {
            struct variant_info info = {{0}};
            is_variant = 1;
            ff_parse_key_value(ptr, (ff_parse_key_val_cb) handle_variant_args,
                               &info);
            bandwidth = atoi(info.bandwidth);
        } else if (av_strstart(line, "#EXT-X-KEY:", &ptr)) {
            struct key_info info = {{0}};
            ff_parse_key_value(ptr, (ff_parse_key_val_cb) handle_key_args,
                               &info);
            key_type = KEY_NONE;
            has_iv = 0;
            if (!strcmp(info.method, "AES-128"))
                key_type = KEY_AES_128;
            if (!strncmp(info.iv, "0x", 2) || !strncmp(info.iv, "0X", 2)) {
                ff_hex_to_data(iv, info.iv + 2);
                has_iv = 1;
            }
            av_strlcpy(key, info.uri, sizeof(key));
        } else if (av_strstart(line, "#EXT-X-TARGETDURATION:", &ptr)) {
            if (!var) {
                var = new_variant(c, 0, url, NULL);
                if (!var) {
                    ret = AVERROR(ENOMEM);
                    goto fail;
                }
            }
            var->target_duration = atoi(ptr);
        } else if (av_strstart(line, "#EXT-X-MEDIA-SEQUENCE:", &ptr)) {
            if (!var) {
                var = new_variant(c, 0, url, NULL);
                if (!var) {
                    ret = AVERROR(ENOMEM);
                    goto fail;
                }
            }
            var->start_seq_no = atoi(ptr);
        } else if (av_strstart(line, "#EXT-X-ENDLIST", &ptr)) {
            if (var)
                var->finished = 1;
        } else if (av_strstart(line, "#EXTINF:", &ptr)) {
            is_segment = 1;
            duration   = atof(ptr);
        } else if (av_strstart(line, "#", NULL)) {
            continue;
        } else if (line[0]) {
            if (is_variant) {
                if (!new_variant(c, bandwidth, line, url)) {
                    ret = AVERROR(ENOMEM);
                    goto fail;
                }
                is_variant = 0;
                bandwidth  = 0;
            }
            if (is_segment) {
                struct segment *seg;
                if (!var) {
                    var = new_variant(c, 0, url, NULL);
                    if (!var) {
                        ret = AVERROR(ENOMEM);
                        goto fail;
                    }
                }
                seg = av_malloc(sizeof(struct segment));
                if (!seg) {
                    ret = AVERROR(ENOMEM);
                    goto fail;
                }
                seg->duration = duration;
                seg->key_type = key_type;
                if (has_iv) {
                    memcpy(seg->iv, iv, sizeof(iv));
                } else {
                    int seq = var->start_seq_no + var->n_segments;
                    memset(seg->iv, 0, sizeof(seg->iv));
                    AV_WB32(seg->iv + 12, seq);
                }
                ff_make_absolute_url(seg->key, sizeof(seg->key), url, key);
                ff_make_absolute_url(seg->url, sizeof(seg->url), url, line);
                dynarray_add(&var->segments, &var->n_segments, seg);
                is_segment = 0;
            }
        }
    }
    if (var)
        var->last_load_time = av_gettime();

fail:
    if (close_in)
        avio_close(in);
    return ret;
}

static int open_input(HLSContext *c, struct variant *var)
{
    AVDictionary *opts = NULL;
    int ret;
    struct segment *seg = var->segments[var->cur_seq_no - var->start_seq_no];

    // broker prior HTTP options that should be consistent across requests
    av_dict_set(&opts, "user-agent", c->user_agent, 0);
    av_dict_set(&opts, "cookies", c->cookies, 0);
    av_dict_set(&opts, "seekable", "0", 0);

    if (seg->key_type == KEY_NONE) {
        ret = ffurl_open(&var->input, seg->url, AVIO_FLAG_READ,
                          &var->parent->interrupt_callback, &opts);
        goto cleanup;
    } else if (seg->key_type == KEY_AES_128) {
        char iv[33], key[33], url[MAX_URL_SIZE];
        if (strcmp(seg->key, var->key_url)) {
            URLContext *uc;
            if (ffurl_open(&uc, seg->key, AVIO_FLAG_READ,
                           &var->parent->interrupt_callback, &opts) == 0) {
                if (ffurl_read_complete(uc, var->key, sizeof(var->key))
                    != sizeof(var->key)) {
                    av_log(NULL, AV_LOG_ERROR, "Unable to read key file %s\n",
                           seg->key);
                }
                ffurl_close(uc);
            } else {
                av_log(NULL, AV_LOG_ERROR, "Unable to open key file %s\n",
                       seg->key);
            }
            av_strlcpy(var->key_url, seg->key, sizeof(var->key_url));
        }
        ff_data_to_hex(iv, seg->iv, sizeof(seg->iv), 0);
        ff_data_to_hex(key, var->key, sizeof(var->key), 0);
        iv[32] = key[32] = '\0';
        if (strstr(seg->url, "://"))
            snprintf(url, sizeof(url), "crypto+%s", seg->url);
        else
            snprintf(url, sizeof(url), "crypto:%s", seg->url);
        if ((ret = ffurl_alloc(&var->input, url, AVIO_FLAG_READ,
                               &var->parent->interrupt_callback)) < 0)
            goto cleanup;
        av_opt_set(var->input->priv_data, "key", key, 0);
        av_opt_set(var->input->priv_data, "iv", iv, 0);
        /* Need to repopulate options */
        av_dict_free(&opts);
        av_dict_set(&opts, "seekable", "0", 0);
        if ((ret = ffurl_connect(var->input, &opts)) < 0) {
            ffurl_close(var->input);
            var->input = NULL;
            goto cleanup;
        }
        ret = 0;
    }
    else
      ret = AVERROR(ENOSYS);

cleanup:
    av_dict_free(&opts);
    return ret;
}

static int read_data(void *opaque, uint8_t *buf, int buf_size)
{
    struct variant *v = opaque;
    HLSContext *c = v->parent->priv_data;
    int ret, i;

restart:
    if (!v->input) {
        /* If this is a live stream and the reload interval has elapsed since
         * the last playlist reload, reload the variant playlists now. */
        int64_t reload_interval = v->n_segments > 0 ?
                                  v->segments[v->n_segments - 1]->duration :
                                  v->target_duration;
        reload_interval *= 1000000;

reload:
        if (!v->finished &&
            av_gettime() - v->last_load_time >= reload_interval) {
            if ((ret = parse_playlist(c, v->url, v, NULL)) < 0)
                return ret;
            /* If we need to reload the playlist again below (if
             * there's still no more segments), switch to a reload
             * interval of half the target duration. */
            reload_interval = v->target_duration * 500000LL;
        }
        if (v->cur_seq_no < v->start_seq_no) {
            av_log(NULL, AV_LOG_WARNING,
                   "skipping %d segments ahead, expired from playlists\n",
                   v->start_seq_no - v->cur_seq_no);
            v->cur_seq_no = v->start_seq_no;
        }
        if (v->cur_seq_no >= v->start_seq_no + v->n_segments) {
            if (v->finished)
                return AVERROR_EOF;
            while (av_gettime() - v->last_load_time < reload_interval) {
                if (ff_check_interrupt(c->interrupt_callback))
                    return AVERROR_EXIT;
                av_usleep(100*1000);
            }
            /* Enough time has elapsed since the last reload */
            goto reload;
        }

        ret = open_input(c, v);
        if (ret < 0)
            return ret;
    }
    ret = ffurl_read(v->input, buf, buf_size);
    if (ret > 0)
        return ret;
    ffurl_close(v->input);
    v->input = NULL;
    v->cur_seq_no++;

    c->end_of_segment = 1;
    c->cur_seq_no = v->cur_seq_no;

    if (v->ctx && v->ctx->nb_streams &&
        v->parent->nb_streams >= v->stream_offset + v->ctx->nb_streams) {
        v->needed = 0;
        for (i = v->stream_offset; i < v->stream_offset + v->ctx->nb_streams;
             i++) {
            if (v->parent->streams[i]->discard < AVDISCARD_ALL)
                v->needed = 1;
        }
    }
    if (!v->needed) {
        av_log(v->parent, AV_LOG_INFO, "No longer receiving variant %d\n",
               v->index);
        return AVERROR_EOF;
    }
    goto restart;
}

static int hls_read_header(AVFormatContext *s)
{
    URLContext *u = (s->flags & AVFMT_FLAG_CUSTOM_IO) ? NULL : s->pb->opaque;
    HLSContext *c = s->priv_data;
    int ret = 0, i, j, stream_offset = 0;

    c->interrupt_callback = &s->interrupt_callback;

    // if the URL context is good, read important options we must broker later
    if (u && u->prot->priv_data_class) {
        // get the previous user agent & set back to null if string size is zero
        av_freep(&c->user_agent);
        av_opt_get(u->priv_data, "user-agent", 0, (uint8_t**)&(c->user_agent));
        if (c->user_agent && !strlen(c->user_agent))
            av_freep(&c->user_agent);

        // get the previous cookies & set back to null if string size is zero
        av_freep(&c->cookies);
        av_opt_get(u->priv_data, "cookies", 0, (uint8_t**)&(c->cookies));
        if (c->cookies && !strlen(c->cookies))
            av_freep(&c->cookies);
    }

    if ((ret = parse_playlist(c, s->filename, NULL, s->pb)) < 0)
        goto fail;

    if (c->n_variants == 0) {
        av_log(NULL, AV_LOG_WARNING, "Empty playlist\n");
        ret = AVERROR_EOF;
        goto fail;
    }
    /* If the playlist only contained variants, parse each individual
     * variant playlist. */
    if (c->n_variants > 1 || c->variants[0]->n_segments == 0) {
        for (i = 0; i < c->n_variants; i++) {
            struct variant *v = c->variants[i];
            if ((ret = parse_playlist(c, v->url, v, NULL)) < 0)
                goto fail;
        }
    }

    if (c->variants[0]->n_segments == 0) {
        av_log(NULL, AV_LOG_WARNING, "Empty playlist\n");
        ret = AVERROR_EOF;
        goto fail;
    }

    /* If this isn't a live stream, calculate the total duration of the
     * stream. */
    if (c->variants[0]->finished) {
        int64_t duration = 0;
        for (i = 0; i < c->variants[0]->n_segments; i++)
            duration += round(c->variants[0]->segments[i]->duration * AV_TIME_BASE);
        s->duration = duration;
    }

    /* Open the demuxer for each variant */
    for (i = 0; i < c->n_variants; i++) {
        struct variant *v = c->variants[i];
        AVInputFormat *in_fmt = NULL;
        char bitrate_str[20];
        AVProgram *program = NULL;
        if (v->n_segments == 0)
            continue;

        if (!(v->ctx = avformat_alloc_context())) {
            ret = AVERROR(ENOMEM);
            goto fail;
        }

        v->index  = i;
        v->needed = 1;
        v->parent = s;

        /* If this is a live stream with more than 3 segments, start at the
         * third last segment. */
        v->cur_seq_no = v->start_seq_no;
        if (!v->finished && v->n_segments > 3)
            v->cur_seq_no = v->start_seq_no + v->n_segments - 3;

        v->read_buffer = av_malloc(INITIAL_BUFFER_SIZE);
        ffio_init_context(&v->pb, v->read_buffer, INITIAL_BUFFER_SIZE, 0, v,
                          read_data, NULL, NULL);
        v->pb.seekable = 0;
        ret = av_probe_input_buffer(&v->pb, &in_fmt, v->segments[0]->url,
                                    NULL, 0, 0);
        if (ret < 0) {
            /* Free the ctx - it isn't initialized properly at this point,
             * so avformat_close_input shouldn't be called. If
             * avformat_open_input fails below, it frees and zeros the
             * context, so it doesn't need any special treatment like this. */
            av_log(s, AV_LOG_ERROR, "Error when loading first segment '%s'\n", v->segments[0]->url);
            avformat_free_context(v->ctx);
            v->ctx = NULL;
            goto fail;
        }
        v->ctx->pb       = &v->pb;
        v->stream_offset = stream_offset;
        ret = avformat_open_input(&v->ctx, v->segments[0]->url, in_fmt, NULL);
        if (ret < 0)
            goto fail;
        v->ctx->ctx_flags &= ~AVFMTCTX_NOHEADER;
        ret = avformat_find_stream_info(v->ctx, NULL);
        if (ret < 0)
            goto fail;
        snprintf(bitrate_str, sizeof(bitrate_str), "%d", v->bandwidth);

        /* Create new AVprogram for variant i */
        program = av_new_program(s, i);
        if (!program)
            goto fail;
        av_dict_set(&program->metadata, "variant_bitrate", bitrate_str, 0);

        /* Create new AVStreams for each stream in this variant */
        for (j = 0; j < v->ctx->nb_streams; j++) {
            AVStream *st = avformat_new_stream(s, NULL);
            AVStream *ist = v->ctx->streams[j];
            if (!st) {
                ret = AVERROR(ENOMEM);
                goto fail;
            }
            ff_program_add_stream_index(s, i, stream_offset + j);
            st->id = i;
            avpriv_set_pts_info(st, ist->pts_wrap_bits, ist->time_base.num, ist->time_base.den);
            avcodec_copy_context(st->codec, v->ctx->streams[j]->codec);
            if (v->bandwidth)
                av_dict_set(&st->metadata, "variant_bitrate", bitrate_str,
                                 0);
        }
        stream_offset += v->ctx->nb_streams;
    }

    c->first_packet = 1;
    c->first_timestamp = AV_NOPTS_VALUE;
    c->seek_timestamp  = AV_NOPTS_VALUE;

    return 0;
fail:
    free_variant_list(c);
    return ret;
}

static int recheck_discard_flags(AVFormatContext *s, int first)
{
    HLSContext *c = s->priv_data;
    int i, changed = 0;

    /* Check if any new streams are needed */
    for (i = 0; i < c->n_variants; i++)
        c->variants[i]->cur_needed = 0;

    for (i = 0; i < s->nb_streams; i++) {
        AVStream *st = s->streams[i];
        struct variant *var = c->variants[s->streams[i]->id];
        if (st->discard < AVDISCARD_ALL)
            var->cur_needed = 1;
    }
    for (i = 0; i < c->n_variants; i++) {
        struct variant *v = c->variants[i];
        if (v->cur_needed && !v->needed) {
            v->needed = 1;
            changed = 1;
            v->cur_seq_no = c->cur_seq_no;
            v->pb.eof_reached = 0;
            av_log(s, AV_LOG_INFO, "Now receiving variant %d\n", i);
        } else if (first && !v->cur_needed && v->needed) {
            if (v->input)
                ffurl_close(v->input);
            v->input = NULL;
            v->needed = 0;
            changed = 1;
            av_log(s, AV_LOG_INFO, "No longer receiving variant %d\n", i);
        }
    }
    return changed;
}

static int hls_read_packet(AVFormatContext *s, AVPacket *pkt)
{
    HLSContext *c = s->priv_data;
    int ret, i, minvariant = -1;

    if (c->first_packet) {
        recheck_discard_flags(s, 1);
        c->first_packet = 0;
    }

start:
    c->end_of_segment = 0;
    for (i = 0; i < c->n_variants; i++) {
        struct variant *var = c->variants[i];
        /* Make sure we've got one buffered packet from each open variant
         * stream */
        if (var->needed && !var->pkt.data) {
            while (1) {
                int64_t ts_diff;
                AVStream *st;
                ret = av_read_frame(var->ctx, &var->pkt);
                if (ret < 0) {
                    if (!url_feof(&var->pb) && ret != AVERROR_EOF)
                        return ret;
                    reset_packet(&var->pkt);
                    break;
                } else {
                    if (c->first_timestamp == AV_NOPTS_VALUE)
                        c->first_timestamp = var->pkt.dts;
                }

                if (c->seek_timestamp == AV_NOPTS_VALUE)
                    break;

                if (var->pkt.dts == AV_NOPTS_VALUE) {
                    c->seek_timestamp = AV_NOPTS_VALUE;
                    break;
                }

                st = var->ctx->streams[var->pkt.stream_index];
                ts_diff = av_rescale_rnd(var->pkt.dts, AV_TIME_BASE,
                                         st->time_base.den, AV_ROUND_DOWN) -
                          c->seek_timestamp;
                if (ts_diff >= 0 && (c->seek_flags  & AVSEEK_FLAG_ANY ||
                                     var->pkt.flags & AV_PKT_FLAG_KEY)) {
                    c->seek_timestamp = AV_NOPTS_VALUE;
                    break;
                }
            }
        }
        /* Check if this stream still is on an earlier segment number, or
         * has the packet with the lowest dts */
        if (var->pkt.data) {
<<<<<<< HEAD
            if (minvariant < 0 ||
                var->cur_seq_no < c->variants[minvariant]->cur_seq_no) {
                minvariant = i;
            } else if (var->cur_seq_no == c->variants[minvariant]->cur_seq_no) {
                struct variant *minvar = c->variants[minvariant];
                int64_t dts    =    var->pkt.dts;
                int64_t mindts = minvar->pkt.dts;
                AVStream *st   =    var->ctx->streams[   var->pkt.stream_index];
                AVStream *minst= minvar->ctx->streams[minvar->pkt.stream_index];

                if(   st->start_time != AV_NOPTS_VALUE)    dts -=    st->start_time;
                if(minst->start_time != AV_NOPTS_VALUE) mindts -= minst->start_time;

                if (av_compare_ts(dts, st->time_base, mindts, minst->time_base) < 0)
                    minvariant = i;
=======
            struct variant *minvar = c->variants[minvariant];
            if (minvariant < 0 || var->cur_seq_no < minvar->cur_seq_no) {
                minvariant = i;
            } else if (var->cur_seq_no == minvar->cur_seq_no) {
                int64_t dts     =    var->pkt.dts;
                int64_t mindts  = minvar->pkt.dts;
                AVStream *st    =    var->ctx->streams[var->pkt.stream_index];
                AVStream *minst = minvar->ctx->streams[minvar->pkt.stream_index];

                if (dts == AV_NOPTS_VALUE) {
                    minvariant = i;
                } else if (mindts != AV_NOPTS_VALUE) {
                    if (st->start_time    != AV_NOPTS_VALUE)
                        dts    -= st->start_time;
                    if (minst->start_time != AV_NOPTS_VALUE)
                        mindts -= minst->start_time;

                    if (av_compare_ts(dts, st->time_base,
                                      mindts, minst->time_base) < 0)
                        minvariant = i;
                }
>>>>>>> 9d64f236
            }
        }
    }
    if (c->end_of_segment) {
        if (recheck_discard_flags(s, 0))
            goto start;
    }
    /* If we got a packet, return it */
    if (minvariant >= 0) {
        *pkt = c->variants[minvariant]->pkt;
        pkt->stream_index += c->variants[minvariant]->stream_offset;
        reset_packet(&c->variants[minvariant]->pkt);
        return 0;
    }
    return AVERROR_EOF;
}

static int hls_close(AVFormatContext *s)
{
    HLSContext *c = s->priv_data;

    free_variant_list(c);
    return 0;
}

static int hls_read_seek(AVFormatContext *s, int stream_index,
                               int64_t timestamp, int flags)
{
    HLSContext *c = s->priv_data;
    int i, j, ret;

    if ((flags & AVSEEK_FLAG_BYTE) || !c->variants[0]->finished)
        return AVERROR(ENOSYS);

    c->seek_flags     = flags;
    c->seek_timestamp = stream_index < 0 ? timestamp :
                        av_rescale_rnd(timestamp, AV_TIME_BASE,
                                       s->streams[stream_index]->time_base.den,
                                       flags & AVSEEK_FLAG_BACKWARD ?
                                       AV_ROUND_DOWN : AV_ROUND_UP);
    timestamp = av_rescale_rnd(timestamp, 1, stream_index >= 0 ?
                               s->streams[stream_index]->time_base.den :
                               AV_TIME_BASE, flags & AVSEEK_FLAG_BACKWARD ?
                               AV_ROUND_DOWN : AV_ROUND_UP);
    if (s->duration < c->seek_timestamp) {
        c->seek_timestamp = AV_NOPTS_VALUE;
        return AVERROR(EIO);
    }

    ret = AVERROR(EIO);
    for (i = 0; i < c->n_variants; i++) {
        /* Reset reading */
        struct variant *var = c->variants[i];
        int64_t pos = c->first_timestamp == AV_NOPTS_VALUE ? 0 :
                      av_rescale_rnd(c->first_timestamp, 1, stream_index >= 0 ?
                               s->streams[stream_index]->time_base.den :
                               AV_TIME_BASE, flags & AVSEEK_FLAG_BACKWARD ?
                               AV_ROUND_DOWN : AV_ROUND_UP);
         if (var->input) {
            ffurl_close(var->input);
            var->input = NULL;
        }
        av_free_packet(&var->pkt);
        reset_packet(&var->pkt);
        var->pb.eof_reached = 0;
        /* Clear any buffered data */
        var->pb.buf_end = var->pb.buf_ptr = var->pb.buffer;
        /* Reset the pos, to let the mpegts demuxer know we've seeked. */
        var->pb.pos = 0;

        /* Locate the segment that contains the target timestamp */
        for (j = 0; j < var->n_segments; j++) {
            if (timestamp >= pos &&
                timestamp < pos + var->segments[j]->duration) {
                var->cur_seq_no = var->start_seq_no + j;
                ret = 0;
                break;
            }
            pos += var->segments[j]->duration;
        }
        if (ret)
            c->seek_timestamp = AV_NOPTS_VALUE;
    }
    return ret;
}

static int hls_probe(AVProbeData *p)
{
    /* Require #EXTM3U at the start, and either one of the ones below
     * somewhere for a proper match. */
    if (strncmp(p->buf, "#EXTM3U", 7))
        return 0;
    if (strstr(p->buf, "#EXT-X-STREAM-INF:")     ||
        strstr(p->buf, "#EXT-X-TARGETDURATION:") ||
        strstr(p->buf, "#EXT-X-MEDIA-SEQUENCE:"))
        return AVPROBE_SCORE_MAX;
    return 0;
}

AVInputFormat ff_hls_demuxer = {
    .name           = "hls,applehttp",
    .long_name      = NULL_IF_CONFIG_SMALL("Apple HTTP Live Streaming"),
    .priv_data_size = sizeof(HLSContext),
    .read_probe     = hls_probe,
    .read_header    = hls_read_header,
    .read_packet    = hls_read_packet,
    .read_close     = hls_close,
    .read_seek      = hls_read_seek,
};<|MERGE_RESOLUTION|>--- conflicted
+++ resolved
@@ -705,23 +705,6 @@
         /* Check if this stream still is on an earlier segment number, or
          * has the packet with the lowest dts */
         if (var->pkt.data) {
-<<<<<<< HEAD
-            if (minvariant < 0 ||
-                var->cur_seq_no < c->variants[minvariant]->cur_seq_no) {
-                minvariant = i;
-            } else if (var->cur_seq_no == c->variants[minvariant]->cur_seq_no) {
-                struct variant *minvar = c->variants[minvariant];
-                int64_t dts    =    var->pkt.dts;
-                int64_t mindts = minvar->pkt.dts;
-                AVStream *st   =    var->ctx->streams[   var->pkt.stream_index];
-                AVStream *minst= minvar->ctx->streams[minvar->pkt.stream_index];
-
-                if(   st->start_time != AV_NOPTS_VALUE)    dts -=    st->start_time;
-                if(minst->start_time != AV_NOPTS_VALUE) mindts -= minst->start_time;
-
-                if (av_compare_ts(dts, st->time_base, mindts, minst->time_base) < 0)
-                    minvariant = i;
-=======
             struct variant *minvar = c->variants[minvariant];
             if (minvariant < 0 || var->cur_seq_no < minvar->cur_seq_no) {
                 minvariant = i;
@@ -743,7 +726,6 @@
                                       mindts, minst->time_base) < 0)
                         minvariant = i;
                 }
->>>>>>> 9d64f236
             }
         }
     }
