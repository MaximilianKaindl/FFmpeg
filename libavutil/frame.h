--- conflicted
+++ resolved
@@ -35,29 +35,6 @@
 #include "samplefmt.h"
 #include "pixfmt.h"
 #include "version.h"
-
-
-enum AVColorSpace{
-    AVCOL_SPC_RGB         =  0,
-    AVCOL_SPC_BT709       =  1, ///< also ITU-R BT1361 / IEC 61966-2-4 xvYCC709 / SMPTE RP177 Annex B
-    AVCOL_SPC_UNSPECIFIED =  2,
-    AVCOL_SPC_FCC         =  4,
-    AVCOL_SPC_BT470BG     =  5, ///< also ITU-R BT601-6 625 / ITU-R BT1358 625 / ITU-R BT1700 625 PAL & SECAM / IEC 61966-2-4 xvYCC601
-    AVCOL_SPC_SMPTE170M   =  6, ///< also ITU-R BT601-6 525 / ITU-R BT1358 525 / ITU-R BT1700 NTSC / functionally identical to above
-    AVCOL_SPC_SMPTE240M   =  7,
-    AVCOL_SPC_YCOCG       =  8, ///< Used by Dirac / VC-2 and H.264 FRext, see ITU-T SG16
-    AVCOL_SPC_BT2020_NCL  =  9, ///< ITU-R BT2020 non-constant luminance system
-    AVCOL_SPC_BT2020_CL   = 10, ///< ITU-R BT2020 constant luminance system
-    AVCOL_SPC_NB              , ///< Not part of ABI
-};
-#define AVCOL_SPC_YCGCO AVCOL_SPC_YCOCG
-
-enum AVColorRange{
-    AVCOL_RANGE_UNSPECIFIED = 0,
-    AVCOL_RANGE_MPEG        = 1, ///< the normal 219*2^(n-8) "MPEG" YUV ranges
-    AVCOL_RANGE_JPEG        = 2, ///< the normal     2^n-1   "JPEG" YUV ranges
-    AVCOL_RANGE_NB             , ///< Not part of ABI
-};
 
 
 /**
@@ -454,7 +431,32 @@
      */
     int flags;
 
-<<<<<<< HEAD
+#if FF_API_AVFRAME_COLORSPACE
+    /**
+     * MPEG vs JPEG YUV range.
+     * It must be accessed using av_frame_get_color_range() and
+     * av_frame_set_color_range().
+     * - encoding: Set by user
+     * - decoding: Set by libavcodec
+     */
+    enum AVColorRange color_range;
+
+    enum AVColorPrimaries color_primaries;
+
+    enum AVColorTransferCharacteristic color_trc;
+
+    /**
+     * YUV colorspace type.
+     * It must be accessed using av_frame_get_colorspace() and
+     * av_frame_set_colorspace().
+     * - encoding: Set by user
+     * - decoding: Set by libavcodec
+     */
+    enum AVColorSpace colorspace;
+
+    enum AVChromaLocation chroma_location;
+#endif
+
     /**
      * frame timestamp estimated using various heuristics, in stream time base
      * Code outside libavcodec should access this field using:
@@ -525,41 +527,9 @@
     int pkt_size;
 
     /**
-     * YUV colorspace type.
-     * It must be accessed using av_frame_get_colorspace() and
-     * av_frame_set_colorspace().
-     * - encoding: Set by user
-     * - decoding: Set by libavcodec
-     */
-    enum AVColorSpace colorspace;
-
-    /**
-     * MPEG vs JPEG YUV range.
-     * It must be accessed using av_frame_get_color_range() and
-     * av_frame_set_color_range().
-     * - encoding: Set by user
-     * - decoding: Set by libavcodec
-     */
-    enum AVColorRange color_range;
-
-
-    /**
      * Not to be accessed directly from outside libavutil
      */
     AVBufferRef *qp_table_buf;
-=======
-#if FF_API_AVFRAME_COLORSPACE
-    enum AVColorRange color_range;
-
-    enum AVColorPrimaries color_primaries;
-
-    enum AVColorTransferCharacteristic color_trc;
-
-    enum AVColorSpace colorspace;
-
-    enum AVChromaLocation chroma_location;
-#endif
->>>>>>> 8c02adc6
 } AVFrame;
 
 /**
