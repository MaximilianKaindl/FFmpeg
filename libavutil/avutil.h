--- conflicted
+++ resolved
@@ -154,13 +154,8 @@
  */
 
 #define LIBAVUTIL_VERSION_MAJOR 51
-<<<<<<< HEAD
 #define LIBAVUTIL_VERSION_MINOR 38
-#define LIBAVUTIL_VERSION_MICRO 100
-=======
-#define LIBAVUTIL_VERSION_MINOR 22
-#define LIBAVUTIL_VERSION_MICRO  1
->>>>>>> 38d55332
+#define LIBAVUTIL_VERSION_MICRO 101
 
 #define LIBAVUTIL_VERSION_INT   AV_VERSION_INT(LIBAVUTIL_VERSION_MAJOR, \
                                                LIBAVUTIL_VERSION_MINOR, \
