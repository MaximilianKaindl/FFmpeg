--- conflicted
+++ resolved
@@ -491,15 +491,9 @@
     @tab YUV, JPEG and some extension is not supported yet.
 @item Truevision Targa  @tab X @tab X
     @tab Targa (.TGA) image format
-<<<<<<< HEAD
-@item WebP         @tab @tab X
-    @tab WebP image format
-@item XBM  @tab X @tab X
-=======
 @item WebP         @tab E @tab X
     @tab WebP image format, encoding supported through external library libwebp
-@item XBM  @tab X @tab
->>>>>>> be7c3231
+@item XBM  @tab X @tab X
     @tab X BitMap image format
 @item XFace @tab X @tab X
     @tab X-Face image format
