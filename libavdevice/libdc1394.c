--- conflicted
+++ resolved
@@ -253,17 +253,9 @@
     }
 
     /* create a video stream */
-<<<<<<< HEAD
-    vst = av_new_stream(c, 0);
+    vst = avformat_new_stream(c, NULL);
     if (!vst)
         goto out_camera;
-=======
-    vst = avformat_new_stream(c, NULL);
-    if (!vst) {
-        ret = AVERROR(ENOMEM);
-        goto out;
-    }
->>>>>>> 8096fdf0
     av_set_pts_info(vst, 64, 1, 1000);
     vst->codec->codec_type = AVMEDIA_TYPE_VIDEO;
     vst->codec->codec_id = CODEC_ID_RAWVIDEO;
