--- conflicted
+++ resolved
@@ -324,7 +324,6 @@
     return 0;
 }
 
-<<<<<<< HEAD
 #ifdef TEST
 
 int main(void){
@@ -352,7 +351,5 @@
 }
 
 #endif
-=======
 FF_DISABLE_DEPRECATION_WARNINGS
->>>>>>> f7edcac0
 #endif /* FF_API_AVPICTURE */