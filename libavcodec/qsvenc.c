--- conflicted
+++ resolved
@@ -157,11 +157,10 @@
         q->extco.CAVLC                = avctx->coder_type == FF_CODER_TYPE_VLC ?
                                         MFX_CODINGOPTION_ON : MFX_CODINGOPTION_UNKNOWN;
 
-<<<<<<< HEAD
         q->extco.PicTimingSEI         = q->pic_timing_sei ?
                                         MFX_CODINGOPTION_ON : MFX_CODINGOPTION_UNKNOWN;
 
-        q->extparam[0] = (mfxExtBuffer *)&q->extco;
+        q->extparam_internal[0] = (mfxExtBuffer *)&q->extco;
 
 #if QSV_VERSION_ATLEAST(1,6)
         q->extco2.Header.BufferId      = MFX_EXTBUFF_CODING_OPTION2;
@@ -176,14 +175,9 @@
         q->extco2.LookAheadDS           = q->look_ahead_downsampling;
 #endif
 
-        q->extparam[1] = (mfxExtBuffer *)&q->extco2;
+        q->extparam_internal[1] = (mfxExtBuffer *)&q->extco2;
 
 #endif
-        q->param.ExtParam    = q->extparam;
-        q->param.NumExtParam = FF_ARRAY_ELEMS(q->extparam);
-=======
-        q->extparam_internal[0] = (mfxExtBuffer *)&q->extco;
->>>>>>> 772c87c5
     }
 
     return 0;
