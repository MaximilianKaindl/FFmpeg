/*
 * Copyright (c) 2010 Mans Rullgard <mans@mansr.com>
 *
 * This file is part of FFmpeg.
 *
 * FFmpeg is free software; you can redistribute it and/or
 * modify it under the terms of the GNU Lesser General Public
 * License as published by the Free Software Foundation; either
 * version 2.1 of the License, or (at your option) any later version.
 *
 * FFmpeg is distributed in the hope that it will be useful,
 * but WITHOUT ANY WARRANTY; without even the implied warranty of
 * MERCHANTABILITY or FITNESS FOR A PARTICULAR PURPOSE.  See the GNU
 * Lesser General Public License for more details.
 *
 * You should have received a copy of the GNU Lesser General Public
 * License along with FFmpeg; if not, write to the Free Software
 * Foundation, Inc., 51 Franklin Street, Fifth Floor, Boston, MA 02110-1301 USA
 */

#include "config.h"

#include "libavutil/arm/cpu.h"
#include "libavutil/attributes.h"
#include "libavcodec/dcadsp.h"

void ff_dca_lfe_fir0_neon(float *out, const float *in, const float *coefs,
                          float scale);
void ff_dca_lfe_fir1_neon(float *out, const float *in, const float *coefs,
                          float scale);

void ff_dca_lfe_fir32_vfp(float *out, const float *in, const float *coefs,
                          float scale);
void ff_dca_lfe_fir64_vfp(float *out, const float *in, const float *coefs,
                          float scale);

void ff_dca_qmf_32_subbands_vfp(float samples_in[32][8], int sb_act,
                                SynthFilterContext *synth, FFTContext *imdct,
                                float synth_buf_ptr[512],
                                int *synth_buf_offset, float synth_buf2[32],
                                const float window[512], float *samples_out,
                                float raXin[32], float scale);

void ff_synth_filter_float_vfp(FFTContext *imdct,
                               float *synth_buf_ptr, int *synth_buf_offset,
                               float synth_buf2[32], const float window[512],
                               float out[32], const float in[32],
                               float scale);

void ff_synth_filter_float_neon(FFTContext *imdct,
                                float *synth_buf_ptr, int *synth_buf_offset,
                                float synth_buf2[32], const float window[512],
                                float out[32], const float in[32],
                                float scale);

static void lfe_fir0_vfp(float *out, const float *in, const float *coefs,
                         float scale)
{
    ff_dca_lfe_fir_vfp(out, in, coefs, 32, scale);
}

static void lfe_fir1_vfp(float *out, const float *in, const float *coefs,
                         float scale)
{
    ff_dca_lfe_fir_vfp(out, in, coefs, 64, scale);
}

static void lfe_fir0_neon(float *out, const float *in, const float *coefs,
                          float scale)
{
    ff_dca_lfe_fir_neon(out, in, coefs, 32, scale);
}

static void lfe_fir1_neon(float *out, const float *in, const float *coefs,
                          float scale)
{
    ff_dca_lfe_fir_neon(out, in, coefs, 64, scale);
}

av_cold void ff_dcadsp_init_arm(DCADSPContext *s)
{
    int cpu_flags = av_get_cpu_flags();

    if (have_vfp(cpu_flags) && !have_vfpv3(cpu_flags)) {
<<<<<<< HEAD
        s->lfe_fir[0]      = lfe_fir0_vfp;
        s->lfe_fir[1]      = lfe_fir1_vfp;
        s->qmf_32_subbands = ff_dca_qmf_32_subbands_vfp;
    }
    if (have_neon(cpu_flags)) {
        s->lfe_fir[0] = lfe_fir0_neon;
        s->lfe_fir[1] = lfe_fir1_neon;
=======
        s->lfe_fir[0]      = ff_dca_lfe_fir32_vfp;
        s->lfe_fir[1]      = ff_dca_lfe_fir64_vfp;
        s->qmf_32_subbands = ff_dca_qmf_32_subbands_vfp;
    }
    if (have_neon(cpu_flags)) {
        s->lfe_fir[0] = ff_dca_lfe_fir0_neon;
        s->lfe_fir[1] = ff_dca_lfe_fir1_neon;
>>>>>>> 5fdbfcb5
    }
}

av_cold void ff_synth_filter_init_arm(SynthFilterContext *s)
{
    int cpu_flags = av_get_cpu_flags();

    if (have_vfp(cpu_flags) && !have_vfpv3(cpu_flags))
        s->synth_filter_float = ff_synth_filter_float_vfp;
    if (have_neon(cpu_flags))
        s->synth_filter_float = ff_synth_filter_float_neon;
}<|MERGE_RESOLUTION|>--- conflicted
+++ resolved
@@ -53,44 +53,11 @@
                                 float out[32], const float in[32],
                                 float scale);
 
-static void lfe_fir0_vfp(float *out, const float *in, const float *coefs,
-                         float scale)
-{
-    ff_dca_lfe_fir_vfp(out, in, coefs, 32, scale);
-}
-
-static void lfe_fir1_vfp(float *out, const float *in, const float *coefs,
-                         float scale)
-{
-    ff_dca_lfe_fir_vfp(out, in, coefs, 64, scale);
-}
-
-static void lfe_fir0_neon(float *out, const float *in, const float *coefs,
-                          float scale)
-{
-    ff_dca_lfe_fir_neon(out, in, coefs, 32, scale);
-}
-
-static void lfe_fir1_neon(float *out, const float *in, const float *coefs,
-                          float scale)
-{
-    ff_dca_lfe_fir_neon(out, in, coefs, 64, scale);
-}
-
 av_cold void ff_dcadsp_init_arm(DCADSPContext *s)
 {
     int cpu_flags = av_get_cpu_flags();
 
     if (have_vfp(cpu_flags) && !have_vfpv3(cpu_flags)) {
-<<<<<<< HEAD
-        s->lfe_fir[0]      = lfe_fir0_vfp;
-        s->lfe_fir[1]      = lfe_fir1_vfp;
-        s->qmf_32_subbands = ff_dca_qmf_32_subbands_vfp;
-    }
-    if (have_neon(cpu_flags)) {
-        s->lfe_fir[0] = lfe_fir0_neon;
-        s->lfe_fir[1] = lfe_fir1_neon;
-=======
         s->lfe_fir[0]      = ff_dca_lfe_fir32_vfp;
         s->lfe_fir[1]      = ff_dca_lfe_fir64_vfp;
         s->qmf_32_subbands = ff_dca_qmf_32_subbands_vfp;
@@ -98,7 +65,6 @@
     if (have_neon(cpu_flags)) {
         s->lfe_fir[0] = ff_dca_lfe_fir0_neon;
         s->lfe_fir[1] = ff_dca_lfe_fir1_neon;
->>>>>>> 5fdbfcb5
     }
 }
 
