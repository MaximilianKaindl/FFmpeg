--- conflicted
+++ resolved
@@ -45,11 +45,7 @@
 
     l->range        = 0x80;
     l->low          = *l->bytestream >> 1;
-<<<<<<< HEAD
-    l->hash_shift   = FFMAX((int)l->scale - 10, 0);
-=======
-    l->hash_shift   = FFMAX(l->scale, 8) - 8;
->>>>>>> 0b699920
+    l->hash_shift   = FFMAX(l->scale, 10) - 10;
 
     for (i = j = 0; i < 1024; i++) {
         unsigned r = i << l->hash_shift;
