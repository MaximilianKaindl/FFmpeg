/*
 * H.26L/H.264/AVC/JVT/14496-10/... decoder
 * Copyright (c) 2003 Michael Niedermayer <michaelni@gmx.at>
 *
 * This file is part of FFmpeg.
 *
 * FFmpeg is free software; you can redistribute it and/or
 * modify it under the terms of the GNU Lesser General Public
 * License as published by the Free Software Foundation; either
 * version 2.1 of the License, or (at your option) any later version.
 *
 * FFmpeg is distributed in the hope that it will be useful,
 * but WITHOUT ANY WARRANTY; without even the implied warranty of
 * MERCHANTABILITY or FITNESS FOR A PARTICULAR PURPOSE.  See the GNU
 * Lesser General Public License for more details.
 *
 * You should have received a copy of the GNU Lesser General Public
 * License along with FFmpeg; if not, write to the Free Software
 * Foundation, Inc., 51 Franklin Street, Fifth Floor, Boston, MA 02110-1301 USA
 */

/**
 * @file
 * H.264 / AVC / MPEG4 part10 macroblock decoding
 */

#include <stdint.h>

#include "config.h"

#include "libavutil/common.h"
#include "libavutil/intreadwrite.h"
#include "avcodec.h"
#include "h264.h"
#include "qpeldsp.h"
#include "svq3.h"
#include "thread.h"

static inline int get_lowest_part_list_y(H264Context *h, H264SliceContext *sl,
                                         H264Picture *pic, int n,
                                         int height, int y_offset, int list)
{
    int raw_my             = sl->mv_cache[list][scan8[n]][1];
    int filter_height_down = (raw_my & 3) ? 3 : 0;
    int full_my            = (raw_my >> 2) + y_offset;
    int bottom             = full_my + filter_height_down + height;

    av_assert2(height >= 0);

    return FFMAX(0, bottom);
}

static inline void get_lowest_part_y(H264Context *h, H264SliceContext *sl,
                                     int16_t refs[2][48], int n,
                                     int height, int y_offset, int list0,
                                     int list1, int *nrefs)
{
    int my;

    y_offset += 16 * (h->mb_y >> MB_FIELD(h));

    if (list0) {
        int ref_n = sl->ref_cache[0][scan8[n]];
        H264Picture *ref = &sl->ref_list[0][ref_n];

        // Error resilience puts the current picture in the ref list.
        // Don't try to wait on these as it will cause a deadlock.
        // Fields can wait on each other, though.
        if (ref->tf.progress->data != h->cur_pic.tf.progress->data ||
            (ref->reference & 3) != h->picture_structure) {
            my = get_lowest_part_list_y(h, sl, ref, n, height, y_offset, 0);
            if (refs[0][ref_n] < 0)
                nrefs[0] += 1;
            refs[0][ref_n] = FFMAX(refs[0][ref_n], my);
        }
    }

    if (list1) {
        int ref_n    = sl->ref_cache[1][scan8[n]];
        H264Picture *ref = &sl->ref_list[1][ref_n];

        if (ref->tf.progress->data != h->cur_pic.tf.progress->data ||
            (ref->reference & 3) != h->picture_structure) {
            my = get_lowest_part_list_y(h, sl, ref, n, height, y_offset, 1);
            if (refs[1][ref_n] < 0)
                nrefs[1] += 1;
            refs[1][ref_n] = FFMAX(refs[1][ref_n], my);
        }
    }
}

/**
 * Wait until all reference frames are available for MC operations.
 *
 * @param h the H264 context
 */
static void await_references(H264Context *h, H264SliceContext *sl)
{
    const int mb_xy   = h->mb_xy;
    const int mb_type = h->cur_pic.mb_type[mb_xy];
    int16_t refs[2][48];
    int nrefs[2] = { 0 };
    int ref, list;

    memset(refs, -1, sizeof(refs));

    if (IS_16X16(mb_type)) {
        get_lowest_part_y(h, sl, refs, 0, 16, 0,
                          IS_DIR(mb_type, 0, 0), IS_DIR(mb_type, 0, 1), nrefs);
    } else if (IS_16X8(mb_type)) {
        get_lowest_part_y(h, sl, refs, 0, 8, 0,
                          IS_DIR(mb_type, 0, 0), IS_DIR(mb_type, 0, 1), nrefs);
        get_lowest_part_y(h, sl, refs, 8, 8, 8,
                          IS_DIR(mb_type, 1, 0), IS_DIR(mb_type, 1, 1), nrefs);
    } else if (IS_8X16(mb_type)) {
        get_lowest_part_y(h, sl, refs, 0, 16, 0,
                          IS_DIR(mb_type, 0, 0), IS_DIR(mb_type, 0, 1), nrefs);
        get_lowest_part_y(h, sl, refs, 4, 16, 0,
                          IS_DIR(mb_type, 1, 0), IS_DIR(mb_type, 1, 1), nrefs);
    } else {
        int i;

        av_assert2(IS_8X8(mb_type));

        for (i = 0; i < 4; i++) {
            const int sub_mb_type = sl->sub_mb_type[i];
            const int n           = 4 * i;
            int y_offset          = (i & 2) << 2;

            if (IS_SUB_8X8(sub_mb_type)) {
                get_lowest_part_y(h, sl, refs, n, 8, y_offset,
                                  IS_DIR(sub_mb_type, 0, 0),
                                  IS_DIR(sub_mb_type, 0, 1),
                                  nrefs);
            } else if (IS_SUB_8X4(sub_mb_type)) {
                get_lowest_part_y(h, sl, refs, n, 4, y_offset,
                                  IS_DIR(sub_mb_type, 0, 0),
                                  IS_DIR(sub_mb_type, 0, 1),
                                  nrefs);
                get_lowest_part_y(h, sl, refs, n + 2, 4, y_offset + 4,
                                  IS_DIR(sub_mb_type, 0, 0),
                                  IS_DIR(sub_mb_type, 0, 1),
                                  nrefs);
            } else if (IS_SUB_4X8(sub_mb_type)) {
                get_lowest_part_y(h, sl, refs, n, 8, y_offset,
                                  IS_DIR(sub_mb_type, 0, 0),
                                  IS_DIR(sub_mb_type, 0, 1),
                                  nrefs);
                get_lowest_part_y(h, sl, refs, n + 1, 8, y_offset,
                                  IS_DIR(sub_mb_type, 0, 0),
                                  IS_DIR(sub_mb_type, 0, 1),
                                  nrefs);
            } else {
                int j;
                av_assert2(IS_SUB_4X4(sub_mb_type));
                for (j = 0; j < 4; j++) {
                    int sub_y_offset = y_offset + 2 * (j & 2);
                    get_lowest_part_y(h, sl, refs, n + j, 4, sub_y_offset,
                                      IS_DIR(sub_mb_type, 0, 0),
                                      IS_DIR(sub_mb_type, 0, 1),
                                      nrefs);
                }
            }
        }
    }

    for (list = sl->list_count - 1; list >= 0; list--)
        for (ref = 0; ref < 48 && nrefs[list]; ref++) {
            int row = refs[list][ref];
            if (row >= 0) {
                H264Picture *ref_pic  = &sl->ref_list[list][ref];
                int ref_field         = ref_pic->reference - 1;
                int ref_field_picture = ref_pic->field_picture;
                int pic_height        = 16 * h->mb_height >> ref_field_picture;

                row <<= MB_MBAFF(h);
                nrefs[list]--;

                if (!FIELD_PICTURE(h) && ref_field_picture) { // frame referencing two fields
                    ff_thread_await_progress(&ref_pic->tf,
                                             FFMIN((row >> 1) - !(row & 1),
                                                   pic_height - 1),
                                             1);
                    ff_thread_await_progress(&ref_pic->tf,
                                             FFMIN((row >> 1), pic_height - 1),
                                             0);
                } else if (FIELD_PICTURE(h) && !ref_field_picture) { // field referencing one field of a frame
                    ff_thread_await_progress(&ref_pic->tf,
                                             FFMIN(row * 2 + ref_field,
                                                   pic_height - 1),
                                             0);
                } else if (FIELD_PICTURE(h)) {
                    ff_thread_await_progress(&ref_pic->tf,
                                             FFMIN(row, pic_height - 1),
                                             ref_field);
                } else {
                    ff_thread_await_progress(&ref_pic->tf,
                                             FFMIN(row, pic_height - 1),
                                             0);
                }
            }
        }
}

static av_always_inline void mc_dir_part(H264Context *h, H264SliceContext *sl,
                                         H264Picture *pic,
                                         int n, int square, int height,
                                         int delta, int list,
                                         uint8_t *dest_y, uint8_t *dest_cb,
                                         uint8_t *dest_cr,
                                         int src_x_offset, int src_y_offset,
                                         qpel_mc_func *qpix_op,
                                         h264_chroma_mc_func chroma_op,
                                         int pixel_shift, int chroma_idc)
{
    const int mx      = sl->mv_cache[list][scan8[n]][0] + src_x_offset * 8;
    int my            = sl->mv_cache[list][scan8[n]][1] + src_y_offset * 8;
    const int luma_xy = (mx & 3) + ((my & 3) << 2);
    ptrdiff_t offset  = (mx >> 2) * (1 << pixel_shift) + (my >> 2) * sl->mb_linesize;
    uint8_t *src_y    = pic->f.data[0] + offset;
    uint8_t *src_cb, *src_cr;
    int extra_width  = 0;
    int extra_height = 0;
    int emu = 0;
    const int full_mx    = mx >> 2;
    const int full_my    = my >> 2;
    const int pic_width  = 16 * h->mb_width;
    const int pic_height = 16 * h->mb_height >> MB_FIELD(h);
    int ysh;

    if (mx & 7)
        extra_width -= 3;
    if (my & 7)
        extra_height -= 3;

    if (full_mx                <          0 - extra_width  ||
        full_my                <          0 - extra_height ||
        full_mx + 16 /*FIXME*/ > pic_width  + extra_width  ||
        full_my + 16 /*FIXME*/ > pic_height + extra_height) {
        h->vdsp.emulated_edge_mc(h->edge_emu_buffer,
                                 src_y - (2 << pixel_shift) - 2 * sl->mb_linesize,
                                 sl->mb_linesize, sl->mb_linesize,
                                 16 + 5, 16 + 5 /*FIXME*/, full_mx - 2,
                                 full_my - 2, pic_width, pic_height);
        src_y = h->edge_emu_buffer + (2 << pixel_shift) + 2 * sl->mb_linesize;
        emu   = 1;
    }

    qpix_op[luma_xy](dest_y, src_y, sl->mb_linesize); // FIXME try variable height perhaps?
    if (!square)
        qpix_op[luma_xy](dest_y + delta, src_y + delta, sl->mb_linesize);

    if (CONFIG_GRAY && h->flags & CODEC_FLAG_GRAY)
        return;

    if (chroma_idc == 3 /* yuv444 */) {
        src_cb = pic->f.data[1] + offset;
        if (emu) {
            h->vdsp.emulated_edge_mc(h->edge_emu_buffer,
                                     src_cb - (2 << pixel_shift) - 2 * sl->mb_linesize,
                                     sl->mb_linesize, sl->mb_linesize,
                                     16 + 5, 16 + 5 /*FIXME*/,
                                     full_mx - 2, full_my - 2,
                                     pic_width, pic_height);
            src_cb = h->edge_emu_buffer + (2 << pixel_shift) + 2 * sl->mb_linesize;
        }
        qpix_op[luma_xy](dest_cb, src_cb, sl->mb_linesize); // FIXME try variable height perhaps?
        if (!square)
            qpix_op[luma_xy](dest_cb + delta, src_cb + delta, sl->mb_linesize);

        src_cr = pic->f.data[2] + offset;
        if (emu) {
            h->vdsp.emulated_edge_mc(h->edge_emu_buffer,
                                     src_cr - (2 << pixel_shift) - 2 * sl->mb_linesize,
                                     sl->mb_linesize, sl->mb_linesize,
                                     16 + 5, 16 + 5 /*FIXME*/,
                                     full_mx - 2, full_my - 2,
                                     pic_width, pic_height);
            src_cr = h->edge_emu_buffer + (2 << pixel_shift) + 2 * sl->mb_linesize;
        }
        qpix_op[luma_xy](dest_cr, src_cr, sl->mb_linesize); // FIXME try variable height perhaps?
        if (!square)
            qpix_op[luma_xy](dest_cr + delta, src_cr + delta, sl->mb_linesize);
        return;
    }

    ysh = 3 - (chroma_idc == 2 /* yuv422 */);
    if (chroma_idc == 1 /* yuv420 */ && MB_FIELD(h)) {
        // chroma offset when predicting from a field of opposite parity
        my  += 2 * ((h->mb_y & 1) - (pic->reference - 1));
        emu |= (my >> 3) < 0 || (my >> 3) + 8 >= (pic_height >> 1);
    }

    src_cb = pic->f.data[1] + ((mx >> 3) * (1 << pixel_shift)) +
             (my >> ysh) * sl->mb_uvlinesize;
    src_cr = pic->f.data[2] + ((mx >> 3) * (1 << pixel_shift)) +
             (my >> ysh) * sl->mb_uvlinesize;

    if (emu) {
        h->vdsp.emulated_edge_mc(h->edge_emu_buffer, src_cb,
                                 sl->mb_uvlinesize, sl->mb_uvlinesize,
                                 9, 8 * chroma_idc + 1, (mx >> 3), (my >> ysh),
                                 pic_width >> 1, pic_height >> (chroma_idc == 1 /* yuv420 */));
        src_cb = h->edge_emu_buffer;
    }
    chroma_op(dest_cb, src_cb, sl->mb_uvlinesize,
              height >> (chroma_idc == 1 /* yuv420 */),
              mx & 7, ((unsigned)my << (chroma_idc == 2 /* yuv422 */)) & 7);

    if (emu) {
        h->vdsp.emulated_edge_mc(h->edge_emu_buffer, src_cr,
                                 sl->mb_uvlinesize, sl->mb_uvlinesize,
                                 9, 8 * chroma_idc + 1, (mx >> 3), (my >> ysh),
                                 pic_width >> 1, pic_height >> (chroma_idc == 1 /* yuv420 */));
        src_cr = h->edge_emu_buffer;
    }
    chroma_op(dest_cr, src_cr, sl->mb_uvlinesize, height >> (chroma_idc == 1 /* yuv420 */),
              mx & 7, ((unsigned)my << (chroma_idc == 2 /* yuv422 */)) & 7);
}

static av_always_inline void mc_part_std(H264Context *h, H264SliceContext *sl,
                                         int n, int square,
                                         int height, int delta,
                                         uint8_t *dest_y, uint8_t *dest_cb,
                                         uint8_t *dest_cr,
                                         int x_offset, int y_offset,
                                         qpel_mc_func *qpix_put,
                                         h264_chroma_mc_func chroma_put,
                                         qpel_mc_func *qpix_avg,
                                         h264_chroma_mc_func chroma_avg,
                                         int list0, int list1,
                                         int pixel_shift, int chroma_idc)
{
    qpel_mc_func *qpix_op         = qpix_put;
    h264_chroma_mc_func chroma_op = chroma_put;

    dest_y += (2 * x_offset << pixel_shift) + 2 * y_offset * sl->mb_linesize;
    if (chroma_idc == 3 /* yuv444 */) {
        dest_cb += (2 * x_offset << pixel_shift) + 2 * y_offset * sl->mb_linesize;
        dest_cr += (2 * x_offset << pixel_shift) + 2 * y_offset * sl->mb_linesize;
    } else if (chroma_idc == 2 /* yuv422 */) {
        dest_cb += (x_offset << pixel_shift) + 2 * y_offset * sl->mb_uvlinesize;
        dest_cr += (x_offset << pixel_shift) + 2 * y_offset * sl->mb_uvlinesize;
    } else { /* yuv420 */
        dest_cb += (x_offset << pixel_shift) + y_offset * sl->mb_uvlinesize;
        dest_cr += (x_offset << pixel_shift) + y_offset * sl->mb_uvlinesize;
    }
    x_offset += 8 * h->mb_x;
    y_offset += 8 * (h->mb_y >> MB_FIELD(h));

    if (list0) {
        H264Picture *ref = &sl->ref_list[0][sl->ref_cache[0][scan8[n]]];
        mc_dir_part(h, sl, ref, n, square, height, delta, 0,
                    dest_y, dest_cb, dest_cr, x_offset, y_offset,
                    qpix_op, chroma_op, pixel_shift, chroma_idc);

        qpix_op   = qpix_avg;
        chroma_op = chroma_avg;
    }

    if (list1) {
        H264Picture *ref = &sl->ref_list[1][sl->ref_cache[1][scan8[n]]];
        mc_dir_part(h, sl, ref, n, square, height, delta, 1,
                    dest_y, dest_cb, dest_cr, x_offset, y_offset,
                    qpix_op, chroma_op, pixel_shift, chroma_idc);
    }
}

static av_always_inline void mc_part_weighted(H264Context *h, H264SliceContext *sl,
                                              int n, int square,
                                              int height, int delta,
                                              uint8_t *dest_y, uint8_t *dest_cb,
                                              uint8_t *dest_cr,
                                              int x_offset, int y_offset,
                                              qpel_mc_func *qpix_put,
                                              h264_chroma_mc_func chroma_put,
                                              h264_weight_func luma_weight_op,
                                              h264_weight_func chroma_weight_op,
                                              h264_biweight_func luma_weight_avg,
                                              h264_biweight_func chroma_weight_avg,
                                              int list0, int list1,
                                              int pixel_shift, int chroma_idc)
{
    int chroma_height;

    dest_y += (2 * x_offset << pixel_shift) + 2 * y_offset * sl->mb_linesize;
    if (chroma_idc == 3 /* yuv444 */) {
        chroma_height     = height;
        chroma_weight_avg = luma_weight_avg;
        chroma_weight_op  = luma_weight_op;
        dest_cb += (2 * x_offset << pixel_shift) + 2 * y_offset * sl->mb_linesize;
        dest_cr += (2 * x_offset << pixel_shift) + 2 * y_offset * sl->mb_linesize;
    } else if (chroma_idc == 2 /* yuv422 */) {
        chroma_height = height;
        dest_cb      += (x_offset << pixel_shift) + 2 * y_offset * sl->mb_uvlinesize;
        dest_cr      += (x_offset << pixel_shift) + 2 * y_offset * sl->mb_uvlinesize;
    } else { /* yuv420 */
        chroma_height = height >> 1;
        dest_cb      += (x_offset << pixel_shift) + y_offset * sl->mb_uvlinesize;
        dest_cr      += (x_offset << pixel_shift) + y_offset * sl->mb_uvlinesize;
    }
    x_offset += 8 * h->mb_x;
    y_offset += 8 * (h->mb_y >> MB_FIELD(h));

    if (list0 && list1) {
        /* don't optimize for luma-only case, since B-frames usually
         * use implicit weights => chroma too. */
        uint8_t *tmp_cb = h->bipred_scratchpad;
        uint8_t *tmp_cr = h->bipred_scratchpad + (16 << pixel_shift);
        uint8_t *tmp_y  = h->bipred_scratchpad + 16 * sl->mb_uvlinesize;
        int refn0       = sl->ref_cache[0][scan8[n]];
        int refn1       = sl->ref_cache[1][scan8[n]];

        mc_dir_part(h, sl, &sl->ref_list[0][refn0], n, square, height, delta, 0,
                    dest_y, dest_cb, dest_cr,
                    x_offset, y_offset, qpix_put, chroma_put,
                    pixel_shift, chroma_idc);
        mc_dir_part(h, sl, &sl->ref_list[1][refn1], n, square, height, delta, 1,
                    tmp_y, tmp_cb, tmp_cr,
                    x_offset, y_offset, qpix_put, chroma_put,
                    pixel_shift, chroma_idc);

        if (sl->use_weight == 2) {
            int weight0 = sl->implicit_weight[refn0][refn1][h->mb_y & 1];
            int weight1 = 64 - weight0;
            luma_weight_avg(dest_y, tmp_y, sl->mb_linesize,
                            height, 5, weight0, weight1, 0);
            if (!CONFIG_GRAY || !(h->flags & CODEC_FLAG_GRAY)) {
                chroma_weight_avg(dest_cb, tmp_cb, sl->mb_uvlinesize,
                                  chroma_height, 5, weight0, weight1, 0);
                chroma_weight_avg(dest_cr, tmp_cr, sl->mb_uvlinesize,
                                  chroma_height, 5, weight0, weight1, 0);
            }
        } else {
            luma_weight_avg(dest_y, tmp_y, sl->mb_linesize, height,
                            sl->luma_log2_weight_denom,
                            sl->luma_weight[refn0][0][0],
                            sl->luma_weight[refn1][1][0],
                            sl->luma_weight[refn0][0][1] +
                            sl->luma_weight[refn1][1][1]);
            if (!CONFIG_GRAY || !(h->flags & CODEC_FLAG_GRAY)) {
                chroma_weight_avg(dest_cb, tmp_cb, sl->mb_uvlinesize, chroma_height,
                                  sl->chroma_log2_weight_denom,
                                  sl->chroma_weight[refn0][0][0][0],
                                  sl->chroma_weight[refn1][1][0][0],
                                  sl->chroma_weight[refn0][0][0][1] +
                                  sl->chroma_weight[refn1][1][0][1]);
                chroma_weight_avg(dest_cr, tmp_cr, sl->mb_uvlinesize, chroma_height,
                                  sl->chroma_log2_weight_denom,
                                  sl->chroma_weight[refn0][0][1][0],
                                  sl->chroma_weight[refn1][1][1][0],
                                  sl->chroma_weight[refn0][0][1][1] +
                                  sl->chroma_weight[refn1][1][1][1]);
            }
        }
    } else {
        int list     = list1 ? 1 : 0;
        int refn     = sl->ref_cache[list][scan8[n]];
        H264Picture *ref = &sl->ref_list[list][refn];
        mc_dir_part(h, sl, ref, n, square, height, delta, list,
                    dest_y, dest_cb, dest_cr, x_offset, y_offset,
                    qpix_put, chroma_put, pixel_shift, chroma_idc);

        luma_weight_op(dest_y, sl->mb_linesize, height,
                       sl->luma_log2_weight_denom,
                       sl->luma_weight[refn][list][0],
                       sl->luma_weight[refn][list][1]);
        if (!CONFIG_GRAY || !(h->flags & CODEC_FLAG_GRAY)) {
            if (sl->use_weight_chroma) {
                chroma_weight_op(dest_cb, sl->mb_uvlinesize, chroma_height,
                                 sl->chroma_log2_weight_denom,
                                 sl->chroma_weight[refn][list][0][0],
                                 sl->chroma_weight[refn][list][0][1]);
                chroma_weight_op(dest_cr, sl->mb_uvlinesize, chroma_height,
                                 sl->chroma_log2_weight_denom,
                                 sl->chroma_weight[refn][list][1][0],
                                 sl->chroma_weight[refn][list][1][1]);
            }
        }
    }
}

static av_always_inline void prefetch_motion(H264Context *h, H264SliceContext *sl,
                                             int list, int pixel_shift,
                                             int chroma_idc)
{
    /* fetch pixels for estimated mv 4 macroblocks ahead
     * optimized for 64byte cache lines */
    const int refn = sl->ref_cache[list][scan8[0]];
    if (refn >= 0) {
        const int mx  = (sl->mv_cache[list][scan8[0]][0] >> 2) + 16 * h->mb_x + 8;
        const int my  = (sl->mv_cache[list][scan8[0]][1] >> 2) + 16 * h->mb_y;
        uint8_t **src = sl->ref_list[list][refn].f.data;
        int off       =  mx * (1<< pixel_shift) +
                        (my + (h->mb_x & 3) * 4) * sl->mb_linesize +
                        (64 << pixel_shift);
        h->vdsp.prefetch(src[0] + off, h->linesize, 4);
        if (chroma_idc == 3 /* yuv444 */) {
            h->vdsp.prefetch(src[1] + off, h->linesize, 4);
            h->vdsp.prefetch(src[2] + off, h->linesize, 4);
        } else {
            off= ((mx>>1)+64) * (1<<pixel_shift) + ((my>>1) + (h->mb_x&7))*h->uvlinesize;
            h->vdsp.prefetch(src[1] + off, src[2] - src[1], 2);
        }
    }
}

static av_always_inline void xchg_mb_border(H264Context *h, H264SliceContext *sl,
                                            uint8_t *src_y,
                                            uint8_t *src_cb, uint8_t *src_cr,
                                            int linesize, int uvlinesize,
                                            int xchg, int chroma444,
                                            int simple, int pixel_shift)
{
    int deblock_topleft;
    int deblock_top;
    int top_idx = 1;
    uint8_t *top_border_m1;
    uint8_t *top_border;

    if (!simple && FRAME_MBAFF(h)) {
        if (h->mb_y & 1) {
            if (!MB_MBAFF(h))
                return;
        } else {
            top_idx = MB_MBAFF(h) ? 0 : 1;
        }
    }

    if (h->deblocking_filter == 2) {
        deblock_topleft = h->slice_table[h->mb_xy - 1 - h->mb_stride] == sl->slice_num;
        deblock_top     = sl->top_type;
    } else {
        deblock_topleft = (h->mb_x > 0);
        deblock_top     = (h->mb_y > !!MB_FIELD(h));
    }

    src_y  -= linesize   + 1 + pixel_shift;
    src_cb -= uvlinesize + 1 + pixel_shift;
    src_cr -= uvlinesize + 1 + pixel_shift;

    top_border_m1 = h->top_borders[top_idx][h->mb_x - 1];
    top_border    = h->top_borders[top_idx][h->mb_x];

#define XCHG(a, b, xchg)                        \
    if (pixel_shift) {                          \
        if (xchg) {                             \
            AV_SWAP64(b + 0, a + 0);            \
            AV_SWAP64(b + 8, a + 8);            \
        } else {                                \
            AV_COPY128(b, a);                   \
        }                                       \
    } else if (xchg)                            \
        AV_SWAP64(b, a);                        \
    else                                        \
        AV_COPY64(b, a);

    if (deblock_top) {
        if (deblock_topleft) {
            XCHG(top_border_m1 + (8 << pixel_shift),
                 src_y - (7 << pixel_shift), 1);
        }
        XCHG(top_border + (0 << pixel_shift), src_y + (1 << pixel_shift), xchg);
        XCHG(top_border + (8 << pixel_shift), src_y + (9 << pixel_shift), 1);
        if (h->mb_x + 1 < h->mb_width) {
            XCHG(h->top_borders[top_idx][h->mb_x + 1],
                 src_y + (17 << pixel_shift), 1);
        }
        if (simple || !CONFIG_GRAY || !(h->flags & CODEC_FLAG_GRAY)) {
            if (chroma444) {
                if (deblock_topleft) {
                    XCHG(top_border_m1 + (24 << pixel_shift), src_cb - (7 << pixel_shift), 1);
                    XCHG(top_border_m1 + (40 << pixel_shift), src_cr - (7 << pixel_shift), 1);
                }
                XCHG(top_border + (16 << pixel_shift), src_cb + (1 << pixel_shift), xchg);
                XCHG(top_border + (24 << pixel_shift), src_cb + (9 << pixel_shift), 1);
                XCHG(top_border + (32 << pixel_shift), src_cr + (1 << pixel_shift), xchg);
                XCHG(top_border + (40 << pixel_shift), src_cr + (9 << pixel_shift), 1);
                if (h->mb_x + 1 < h->mb_width) {
                    XCHG(h->top_borders[top_idx][h->mb_x + 1] + (16 << pixel_shift), src_cb + (17 << pixel_shift), 1);
                    XCHG(h->top_borders[top_idx][h->mb_x + 1] + (32 << pixel_shift), src_cr + (17 << pixel_shift), 1);
                }
            } else {
                if (deblock_topleft) {
                    XCHG(top_border_m1 + (16 << pixel_shift), src_cb - (7 << pixel_shift), 1);
                    XCHG(top_border_m1 + (24 << pixel_shift), src_cr - (7 << pixel_shift), 1);
                }
                XCHG(top_border + (16 << pixel_shift), src_cb + 1 + pixel_shift, 1);
                XCHG(top_border + (24 << pixel_shift), src_cr + 1 + pixel_shift, 1);
            }
        }
    }
}

static av_always_inline int dctcoef_get(int16_t *mb, int high_bit_depth,
                                        int index)
{
    if (high_bit_depth) {
        return AV_RN32A(((int32_t *)mb) + index);
    } else
        return AV_RN16A(mb + index);
}

static av_always_inline void dctcoef_set(int16_t *mb, int high_bit_depth,
                                         int index, int value)
{
    if (high_bit_depth) {
        AV_WN32A(((int32_t *)mb) + index, value);
    } else
        AV_WN16A(mb + index, value);
}

static av_always_inline void hl_decode_mb_predict_luma(H264Context *h,
                                                       H264SliceContext *sl,
                                                       int mb_type, int is_h264,
                                                       int simple,
                                                       int transform_bypass,
                                                       int pixel_shift,
                                                       int *block_offset,
                                                       int linesize,
                                                       uint8_t *dest_y, int p)
{
    void (*idct_add)(uint8_t *dst, int16_t *block, int stride);
    void (*idct_dc_add)(uint8_t *dst, int16_t *block, int stride);
    int i;
    int qscale = p == 0 ? sl->qscale : sl->chroma_qp[p - 1];
    block_offset += 16 * p;
    if (IS_INTRA4x4(mb_type)) {
        if (IS_8x8DCT(mb_type)) {
            if (transform_bypass) {
                idct_dc_add =
                idct_add    = h->h264dsp.h264_add_pixels8_clear;
            } else {
                idct_dc_add = h->h264dsp.h264_idct8_dc_add;
                idct_add    = h->h264dsp.h264_idct8_add;
            }
            for (i = 0; i < 16; i += 4) {
                uint8_t *const ptr = dest_y + block_offset[i];
                const int dir      = sl->intra4x4_pred_mode_cache[scan8[i]];
                if (transform_bypass && h->sps.profile_idc == 244 && dir <= 1) {
<<<<<<< HEAD
                    if (h->x264_build != -1) {
                        h->hpc.pred8x8l_add[dir](ptr, h->mb + (i * 16 + p * 256 << pixel_shift), linesize);
                    } else
                        h->hpc.pred8x8l_filter_add[dir](ptr, h->mb + (i * 16 + p * 256 << pixel_shift),
                                                        (sl-> topleft_samples_available << i) & 0x8000,
                                                        (sl->topright_samples_available << i) & 0x4000, linesize);
=======
                    h->hpc.pred8x8l_add[dir](ptr, sl->mb + (i * 16 + p * 256 << pixel_shift), linesize);
>>>>>>> bf03a878
                } else {
                    const int nnz = sl->non_zero_count_cache[scan8[i + p * 16]];
                    h->hpc.pred8x8l[dir](ptr, (sl->topleft_samples_available << i) & 0x8000,
                                         (sl->topright_samples_available << i) & 0x4000, linesize);
                    if (nnz) {
                        if (nnz == 1 && dctcoef_get(sl->mb, pixel_shift, i * 16 + p * 256))
                            idct_dc_add(ptr, sl->mb + (i * 16 + p * 256 << pixel_shift), linesize);
                        else
                            idct_add(ptr, sl->mb + (i * 16 + p * 256 << pixel_shift), linesize);
                    }
                }
            }
        } else {
            if (transform_bypass) {
                idct_dc_add  =
                idct_add     = h->h264dsp.h264_add_pixels4_clear;
            } else {
                idct_dc_add = h->h264dsp.h264_idct_dc_add;
                idct_add    = h->h264dsp.h264_idct_add;
            }
            for (i = 0; i < 16; i++) {
                uint8_t *const ptr = dest_y + block_offset[i];
                const int dir      = sl->intra4x4_pred_mode_cache[scan8[i]];

                if (transform_bypass && h->sps.profile_idc == 244 && dir <= 1) {
                    h->hpc.pred4x4_add[dir](ptr, sl->mb + (i * 16 + p * 256 << pixel_shift), linesize);
                } else {
                    uint8_t *topright;
                    int nnz, tr;
                    uint64_t tr_high;
                    if (dir == DIAG_DOWN_LEFT_PRED || dir == VERT_LEFT_PRED) {
                        const int topright_avail = (sl->topright_samples_available << i) & 0x8000;
                        av_assert2(h->mb_y || linesize <= block_offset[i]);
                        if (!topright_avail) {
                            if (pixel_shift) {
                                tr_high  = ((uint16_t *)ptr)[3 - linesize / 2] * 0x0001000100010001ULL;
                                topright = (uint8_t *)&tr_high;
                            } else {
                                tr       = ptr[3 - linesize] * 0x01010101u;
                                topright = (uint8_t *)&tr;
                            }
                        } else
                            topright = ptr + (4 << pixel_shift) - linesize;
                    } else
                        topright = NULL;

                    h->hpc.pred4x4[dir](ptr, topright, linesize);
                    nnz = sl->non_zero_count_cache[scan8[i + p * 16]];
                    if (nnz) {
                        if (is_h264) {
                            if (nnz == 1 && dctcoef_get(sl->mb, pixel_shift, i * 16 + p * 256))
                                idct_dc_add(ptr, sl->mb + (i * 16 + p * 256 << pixel_shift), linesize);
                            else
                                idct_add(ptr, sl->mb + (i * 16 + p * 256 << pixel_shift), linesize);
                        } else if (CONFIG_SVQ3_DECODER)
                            ff_svq3_add_idct_c(ptr, sl->mb + i * 16 + p * 256, linesize, qscale, 0);
                    }
                }
            }
        }
    } else {
        h->hpc.pred16x16[sl->intra16x16_pred_mode](dest_y, linesize);
        if (is_h264) {
            if (sl->non_zero_count_cache[scan8[LUMA_DC_BLOCK_INDEX + p]]) {
                if (!transform_bypass)
                    h->h264dsp.h264_luma_dc_dequant_idct(sl->mb + (p * 256 << pixel_shift),
                                                         sl->mb_luma_dc[p],
                                                         h->dequant4_coeff[p][qscale][0]);
                else {
                    static const uint8_t dc_mapping[16] = {
                         0 * 16,  1 * 16,  4 * 16,  5 * 16,
                         2 * 16,  3 * 16,  6 * 16,  7 * 16,
                         8 * 16,  9 * 16, 12 * 16, 13 * 16,
                        10 * 16, 11 * 16, 14 * 16, 15 * 16
                    };
                    for (i = 0; i < 16; i++)
                        dctcoef_set(sl->mb + (p * 256 << pixel_shift),
                                    pixel_shift, dc_mapping[i],
                                    dctcoef_get(sl->mb_luma_dc[p],
                                                pixel_shift, i));
                }
            }
        } else if (CONFIG_SVQ3_DECODER)
            ff_svq3_luma_dc_dequant_idct_c(sl->mb + p * 256,
                                           sl->mb_luma_dc[p], qscale);
    }
}

static av_always_inline void hl_decode_mb_idct_luma(H264Context *h, H264SliceContext *sl,
                                                    int mb_type,
                                                    int is_h264, int simple,
                                                    int transform_bypass,
                                                    int pixel_shift,
                                                    int *block_offset,
                                                    int linesize,
                                                    uint8_t *dest_y, int p)
{
    void (*idct_add)(uint8_t *dst, int16_t *block, int stride);
    int i;
    block_offset += 16 * p;
    if (!IS_INTRA4x4(mb_type)) {
        if (is_h264) {
            if (IS_INTRA16x16(mb_type)) {
                if (transform_bypass) {
                    if (h->sps.profile_idc == 244 &&
                        (sl->intra16x16_pred_mode == VERT_PRED8x8 ||
                         sl->intra16x16_pred_mode == HOR_PRED8x8)) {
                        h->hpc.pred16x16_add[sl->intra16x16_pred_mode](dest_y, block_offset,
                                                                      sl->mb + (p * 256 << pixel_shift),
                                                                      linesize);
                    } else {
                        for (i = 0; i < 16; i++)
                            if (sl->non_zero_count_cache[scan8[i + p * 16]] ||
                                dctcoef_get(sl->mb, pixel_shift, i * 16 + p * 256))
                                h->h264dsp.h264_add_pixels4_clear(dest_y + block_offset[i],
                                                                  sl->mb + (i * 16 + p * 256 << pixel_shift),
                                                                  linesize);
                    }
                } else {
                    h->h264dsp.h264_idct_add16intra(dest_y, block_offset,
                                                    sl->mb + (p * 256 << pixel_shift),
                                                    linesize,
                                                    sl->non_zero_count_cache + p * 5 * 8);
                }
            } else if (h->cbp & 15) {
                if (transform_bypass) {
                    const int di = IS_8x8DCT(mb_type) ? 4 : 1;
                    idct_add = IS_8x8DCT(mb_type) ? h->h264dsp.h264_add_pixels8_clear
                                                  : h->h264dsp.h264_add_pixels4_clear;
                    for (i = 0; i < 16; i += di)
                        if (sl->non_zero_count_cache[scan8[i + p * 16]])
                            idct_add(dest_y + block_offset[i],
                                     sl->mb + (i * 16 + p * 256 << pixel_shift),
                                     linesize);
                } else {
                    if (IS_8x8DCT(mb_type))
                        h->h264dsp.h264_idct8_add4(dest_y, block_offset,
                                                   sl->mb + (p * 256 << pixel_shift),
                                                   linesize,
                                                   sl->non_zero_count_cache + p * 5 * 8);
                    else
                        h->h264dsp.h264_idct_add16(dest_y, block_offset,
                                                   sl->mb + (p * 256 << pixel_shift),
                                                   linesize,
                                                   sl->non_zero_count_cache + p * 5 * 8);
                }
            }
        } else if (CONFIG_SVQ3_DECODER) {
            for (i = 0; i < 16; i++)
                if (sl->non_zero_count_cache[scan8[i + p * 16]] || sl->mb[i * 16 + p * 256]) {
                    // FIXME benchmark weird rule, & below
                    uint8_t *const ptr = dest_y + block_offset[i];
                    ff_svq3_add_idct_c(ptr, sl->mb + i * 16 + p * 256, linesize,
                                       sl->qscale, IS_INTRA(mb_type) ? 1 : 0);
                }
        }
    }
}

#define BITS   8
#define SIMPLE 1
#include "h264_mb_template.c"

#undef  BITS
#define BITS   16
#include "h264_mb_template.c"

#undef  SIMPLE
#define SIMPLE 0
#include "h264_mb_template.c"

void ff_h264_hl_decode_mb(H264Context *h, H264SliceContext *sl)
{
    const int mb_xy   = h->mb_xy;
    const int mb_type = h->cur_pic.mb_type[mb_xy];
    int is_complex    = CONFIG_SMALL || h->is_complex ||
                        IS_INTRA_PCM(mb_type) || sl->qscale == 0;

    if (CHROMA444(h)) {
        if (is_complex || h->pixel_shift)
            hl_decode_mb_444_complex(h, sl);
        else
            hl_decode_mb_444_simple_8(h, sl);
    } else if (is_complex) {
        hl_decode_mb_complex(h, sl);
    } else if (h->pixel_shift) {
        hl_decode_mb_simple_16(h, sl);
    } else
        hl_decode_mb_simple_8(h, sl);
}<|MERGE_RESOLUTION|>--- conflicted
+++ resolved
@@ -638,16 +638,12 @@
                 uint8_t *const ptr = dest_y + block_offset[i];
                 const int dir      = sl->intra4x4_pred_mode_cache[scan8[i]];
                 if (transform_bypass && h->sps.profile_idc == 244 && dir <= 1) {
-<<<<<<< HEAD
                     if (h->x264_build != -1) {
-                        h->hpc.pred8x8l_add[dir](ptr, h->mb + (i * 16 + p * 256 << pixel_shift), linesize);
+                        h->hpc.pred8x8l_add[dir](ptr, sl->mb + (i * 16 + p * 256 << pixel_shift), linesize);
                     } else
-                        h->hpc.pred8x8l_filter_add[dir](ptr, h->mb + (i * 16 + p * 256 << pixel_shift),
+                        h->hpc.pred8x8l_filter_add[dir](ptr, sl->mb + (i * 16 + p * 256 << pixel_shift),
                                                         (sl-> topleft_samples_available << i) & 0x8000,
                                                         (sl->topright_samples_available << i) & 0x4000, linesize);
-=======
-                    h->hpc.pred8x8l_add[dir](ptr, sl->mb + (i * 16 + p * 256 << pixel_shift), linesize);
->>>>>>> bf03a878
                 } else {
                     const int nnz = sl->non_zero_count_cache[scan8[i + p * 16]];
                     h->hpc.pred8x8l[dir](ptr, (sl->topleft_samples_available << i) & 0x8000,
