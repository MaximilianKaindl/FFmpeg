--- conflicted
+++ resolved
@@ -91,15 +91,9 @@
         memcpy(out->data[1], in->data[1], AVPALETTE_SIZE);
 
     for (plane = 0; plane < 4 && in->data[plane]; plane++) {
-<<<<<<< HEAD
-        const int width  = (plane == 1 || plane == 2) ? FF_CEIL_RSHIFT(inlink->w, flip->hsub) : inlink->w;
-        const int height = (plane == 1 || plane == 2) ? FF_CEIL_RSHIFT(inlink->h, flip->vsub) : inlink->h;
-        step = flip->max_step[plane];
-=======
+        const int width  = (plane == 1 || plane == 2) ? FF_CEIL_RSHIFT(inlink->w, s->hsub) : inlink->w;
+        const int height = (plane == 1 || plane == 2) ? FF_CEIL_RSHIFT(inlink->h, s->vsub) : inlink->h;
         step = s->max_step[plane];
-        hsub = (plane == 1 || plane == 2) ? s->hsub : 0;
-        vsub = (plane == 1 || plane == 2) ? s->vsub : 0;
->>>>>>> 4753f802
 
         outrow = out->data[plane];
         inrow  = in ->data[plane] + (width - 1) * step;
