/*
 * filter registration
 * Copyright (c) 2008 Vitor Sessak
 *
 * This file is part of FFmpeg.
 *
 * FFmpeg is free software; you can redistribute it and/or
 * modify it under the terms of the GNU Lesser General Public
 * License as published by the Free Software Foundation; either
 * version 2.1 of the License, or (at your option) any later version.
 *
 * FFmpeg is distributed in the hope that it will be useful,
 * but WITHOUT ANY WARRANTY; without even the implied warranty of
 * MERCHANTABILITY or FITNESS FOR A PARTICULAR PURPOSE.  See the GNU
 * Lesser General Public License for more details.
 *
 * You should have received a copy of the GNU Lesser General Public
 * License along with FFmpeg; if not, write to the Free Software
 * Foundation, Inc., 51 Franklin Street, Fifth Floor, Boston, MA 02110-1301 USA
 */

#include "avfilter.h"
#include "filters.h"

extern const FFFilter ff_af_aap;
extern const FFFilter ff_af_abench;
extern const FFFilter ff_af_acompressor;
extern const FFFilter ff_af_acontrast;
extern const FFFilter ff_af_acopy;
extern const FFFilter ff_af_acue;
extern const FFFilter ff_af_acrossfade;
extern const FFFilter ff_af_acrossover;
extern const FFFilter ff_af_acrusher;
extern const FFFilter ff_af_adeclick;
extern const FFFilter ff_af_adeclip;
extern const FFFilter ff_af_adecorrelate;
extern const FFFilter ff_af_adelay;
extern const FFFilter ff_af_adenorm;
extern const FFFilter ff_af_aderivative;
extern const FFFilter ff_af_adrc;
extern const FFFilter ff_af_adynamicequalizer;
extern const FFFilter ff_af_adynamicsmooth;
extern const FFFilter ff_af_aecho;
extern const FFFilter ff_af_aemphasis;
extern const FFFilter ff_af_aeval;
extern const FFFilter ff_af_aexciter;
extern const FFFilter ff_af_afade;
extern const FFFilter ff_af_afftdn;
extern const FFFilter ff_af_afftfilt;
extern const FFFilter ff_af_afir;
extern const FFFilter ff_af_aformat;
extern const FFFilter ff_af_afreqshift;
extern const FFFilter ff_af_afwtdn;
extern const FFFilter ff_af_agate;
extern const FFFilter ff_af_aiir;
extern const FFFilter ff_af_aintegral;
extern const FFFilter ff_af_ainterleave;
extern const FFFilter ff_af_alatency;
extern const FFFilter ff_af_alimiter;
extern const FFFilter ff_af_allpass;
extern const FFFilter ff_af_aloop;
extern const FFFilter ff_af_amerge;
extern const FFFilter ff_af_ametadata;
extern const FFFilter ff_af_amix;
extern const FFFilter ff_af_amultiply;
extern const FFFilter ff_af_anequalizer;
extern const FFFilter ff_af_anlmdn;
extern const FFFilter ff_af_anlmf;
extern const FFFilter ff_af_anlms;
extern const FFFilter ff_af_anull;
extern const FFFilter ff_af_apad;
extern const FFFilter ff_af_aperms;
extern const FFFilter ff_af_aphaser;
extern const FFFilter ff_af_aphaseshift;
extern const FFFilter ff_af_apsnr;
extern const FFFilter ff_af_apsyclip;
extern const FFFilter ff_af_apulsator;
extern const FFFilter ff_af_arealtime;
extern const FFFilter ff_af_aresample;
extern const FFFilter ff_af_areverse;
extern const FFFilter ff_af_arls;
extern const FFFilter ff_af_arnndn;
extern const FFFilter ff_af_asdr;
extern const FFFilter ff_af_asegment;
extern const FFFilter ff_af_aselect;
extern const FFFilter ff_af_asendcmd;
extern const FFFilter ff_af_asetnsamples;
extern const FFFilter ff_af_asetpts;
extern const FFFilter ff_af_asetrate;
extern const FFFilter ff_af_asettb;
extern const FFFilter ff_af_ashowinfo;
extern const FFFilter ff_af_asidedata;
extern const FFFilter ff_af_asisdr;
extern const FFFilter ff_af_asoftclip;
extern const FFFilter ff_af_aspectralstats;
extern const FFFilter ff_af_asplit;
extern const FFFilter ff_af_asr;
extern const FFFilter ff_af_astats;
extern const FFFilter ff_af_astreamselect;
extern const FFFilter ff_af_asubboost;
extern const FFFilter ff_af_asubcut;
extern const FFFilter ff_af_asupercut;
extern const FFFilter ff_af_asuperpass;
extern const FFFilter ff_af_asuperstop;
extern const FFFilter ff_af_atempo;
extern const FFFilter ff_af_atilt;
extern const FFFilter ff_af_atrim;
extern const FFFilter ff_af_axcorrelate;
extern const FFFilter ff_af_azmq;
extern const FFFilter ff_af_bandpass;
extern const FFFilter ff_af_bandreject;
extern const FFFilter ff_af_bass;
extern const FFFilter ff_af_biquad;
extern const FFFilter ff_af_bs2b;
extern const FFFilter ff_af_channelmap;
extern const FFFilter ff_af_channelsplit;
extern const FFFilter ff_af_chorus;
extern const FFFilter ff_af_compand;
extern const FFFilter ff_af_compensationdelay;
extern const FFFilter ff_af_crossfeed;
extern const FFFilter ff_af_crystalizer;
extern const FFFilter ff_af_dcshift;
extern const FFFilter ff_af_deesser;
extern const FFFilter ff_af_dialoguenhance;
extern const FFFilter ff_af_drmeter;
extern const FFFilter ff_af_dynaudnorm;
extern const FFFilter ff_af_earwax;
extern const FFFilter ff_af_ebur128;
extern const FFFilter ff_af_equalizer;
extern const FFFilter ff_af_extrastereo;
extern const FFFilter ff_af_firequalizer;
extern const FFFilter ff_af_flanger;
extern const FFFilter ff_af_haas;
extern const FFFilter ff_af_hdcd;
extern const FFFilter ff_af_headphone;
extern const FFFilter ff_af_highpass;
extern const FFFilter ff_af_highshelf;
extern const FFFilter ff_af_join;
extern const FFFilter ff_af_ladspa;
extern const FFFilter ff_af_loudnorm;
extern const FFFilter ff_af_lowpass;
extern const FFFilter ff_af_lowshelf;
extern const FFFilter ff_af_lv2;
extern const FFFilter ff_af_mcompand;
extern const FFFilter ff_af_pan;
extern const FFFilter ff_af_replaygain;
extern const FFFilter ff_af_rubberband;
extern const FFFilter ff_af_sidechaincompress;
extern const FFFilter ff_af_sidechaingate;
extern const FFFilter ff_af_silencedetect;
extern const FFFilter ff_af_silenceremove;
extern const FFFilter ff_af_sofalizer;
extern const FFFilter ff_af_speechnorm;
extern const FFFilter ff_af_stereotools;
extern const FFFilter ff_af_stereowiden;
extern const FFFilter ff_af_superequalizer;
extern const FFFilter ff_af_surround;
extern const FFFilter ff_af_tiltshelf;
extern const FFFilter ff_af_treble;
extern const FFFilter ff_af_tremolo;
extern const FFFilter ff_af_vibrato;
extern const FFFilter ff_af_virtualbass;
extern const FFFilter ff_af_volume;
extern const FFFilter ff_af_volumedetect;

extern const FFFilter ff_asrc_aevalsrc;
extern const FFFilter ff_asrc_afdelaysrc;
extern const FFFilter ff_asrc_afireqsrc;
extern const FFFilter ff_asrc_afirsrc;
extern const FFFilter ff_asrc_anoisesrc;
extern const FFFilter ff_asrc_anullsrc;
extern const FFFilter ff_asrc_flite;
extern const FFFilter ff_asrc_hilbert;
extern const FFFilter ff_asrc_sinc;
extern const FFFilter ff_asrc_sine;

extern const FFFilter ff_asink_anullsink;

<<<<<<< HEAD
extern const AVFilter ff_vf_addroi;
extern const AVFilter ff_vf_alphaextract;
extern const AVFilter ff_vf_alphamerge;
extern const AVFilter ff_vf_amplify;
extern const AVFilter ff_vf_ass;
extern const AVFilter ff_vf_atadenoise;
extern const AVFilter ff_vf_avgblur;
extern const AVFilter ff_vf_avgblur_opencl;
extern const AVFilter ff_vf_avgblur_vulkan;
extern const AVFilter ff_vf_backgroundkey;
extern const AVFilter ff_vf_bbox;
extern const AVFilter ff_vf_bench;
extern const AVFilter ff_vf_bilateral;
extern const AVFilter ff_vf_bilateral_cuda;
extern const AVFilter ff_vf_bitplanenoise;
extern const AVFilter ff_vf_blackdetect;
extern const AVFilter ff_vf_blackframe;
extern const AVFilter ff_vf_blend;
extern const AVFilter ff_vf_blend_vulkan;
extern const AVFilter ff_vf_blockdetect;
extern const AVFilter ff_vf_blurdetect;
extern const AVFilter ff_vf_bm3d;
extern const AVFilter ff_vf_boxblur;
extern const AVFilter ff_vf_boxblur_opencl;
extern const AVFilter ff_vf_bwdif;
extern const AVFilter ff_vf_bwdif_cuda;
extern const AVFilter ff_vf_bwdif_vulkan;
extern const AVFilter ff_vf_cas;
extern const AVFilter ff_vf_ccrepack;
extern const AVFilter ff_vf_chromaber_vulkan;
extern const AVFilter ff_vf_chromahold;
extern const AVFilter ff_vf_chromakey;
extern const AVFilter ff_vf_chromakey_cuda;
extern const AVFilter ff_vf_chromanr;
extern const AVFilter ff_vf_chromashift;
extern const AVFilter ff_vf_ciescope;
extern const AVFilter ff_vf_codecview;
extern const AVFilter ff_vf_colorbalance;
extern const AVFilter ff_vf_colorchannelmixer;
extern const AVFilter ff_vf_colorcontrast;
extern const AVFilter ff_vf_colorcorrect;
extern const AVFilter ff_vf_colorize;
extern const AVFilter ff_vf_colorkey;
extern const AVFilter ff_vf_colorkey_opencl;
extern const AVFilter ff_vf_colorhold;
extern const AVFilter ff_vf_colorlevels;
extern const AVFilter ff_vf_colormap;
extern const AVFilter ff_vf_colormatrix;
extern const AVFilter ff_vf_colorspace;
extern const AVFilter ff_vf_colorspace_cuda;
extern const AVFilter ff_vf_colortemperature;
extern const AVFilter ff_vf_convolution;
extern const AVFilter ff_vf_convolution_opencl;
extern const AVFilter ff_vf_convolve;
extern const AVFilter ff_vf_copy;
extern const AVFilter ff_vf_coreimage;
extern const AVFilter ff_vf_corr;
extern const AVFilter ff_vf_cover_rect;
extern const AVFilter ff_vf_crop;
extern const AVFilter ff_vf_cropdetect;
extern const AVFilter ff_vf_cue;
extern const AVFilter ff_vf_curves;
extern const AVFilter ff_vf_datascope;
extern const AVFilter ff_vf_dblur;
extern const AVFilter ff_vf_dctdnoiz;
extern const AVFilter ff_vf_deband;
extern const AVFilter ff_vf_deblock;
extern const AVFilter ff_vf_decimate;
extern const AVFilter ff_vf_deconvolve;
extern const AVFilter ff_vf_dedot;
extern const AVFilter ff_vf_deflate;
extern const AVFilter ff_vf_deflicker;
extern const AVFilter ff_vf_deinterlace_qsv;
extern const AVFilter ff_vf_deinterlace_vaapi;
extern const AVFilter ff_vf_dejudder;
extern const AVFilter ff_vf_delogo;
extern const AVFilter ff_vf_denoise_vaapi;
extern const AVFilter ff_vf_derain;
extern const AVFilter ff_vf_deshake;
extern const AVFilter ff_vf_deshake_opencl;
extern const AVFilter ff_vf_despill;
extern const AVFilter ff_vf_detelecine;
extern const AVFilter ff_vf_dilation;
extern const AVFilter ff_vf_dilation_opencl;
extern const AVFilter ff_vf_displace;
extern const AVFilter ff_vf_dnn_classify;
extern const AVFilter ff_vf_dnn_detect;
extern const AVFilter ff_vf_dnn_processing;
extern const AVFilter ff_vf_dnn_clip;
extern const AVFilter ff_vf_doubleweave;
extern const AVFilter ff_vf_drawbox;
extern const AVFilter ff_vf_drawgraph;
extern const AVFilter ff_vf_drawgrid;
extern const AVFilter ff_vf_drawtext;
extern const AVFilter ff_vf_edgedetect;
extern const AVFilter ff_vf_elbg;
extern const AVFilter ff_vf_entropy;
extern const AVFilter ff_vf_epx;
extern const AVFilter ff_vf_eq;
extern const AVFilter ff_vf_erosion;
extern const AVFilter ff_vf_erosion_opencl;
extern const AVFilter ff_vf_estdif;
extern const AVFilter ff_vf_exposure;
extern const AVFilter ff_vf_extractplanes;
extern const AVFilter ff_vf_fade;
extern const AVFilter ff_vf_feedback;
extern const AVFilter ff_vf_fftdnoiz;
extern const AVFilter ff_vf_fftfilt;
extern const AVFilter ff_vf_field;
extern const AVFilter ff_vf_fieldhint;
extern const AVFilter ff_vf_fieldmatch;
extern const AVFilter ff_vf_fieldorder;
extern const AVFilter ff_vf_fillborders;
extern const AVFilter ff_vf_find_rect;
extern const AVFilter ff_vf_flip_vulkan;
extern const AVFilter ff_vf_floodfill;
extern const AVFilter ff_vf_format;
extern const AVFilter ff_vf_fps;
extern const AVFilter ff_vf_framepack;
extern const AVFilter ff_vf_framerate;
extern const AVFilter ff_vf_framestep;
extern const AVFilter ff_vf_freezedetect;
extern const AVFilter ff_vf_freezeframes;
extern const AVFilter ff_vf_frei0r;
extern const AVFilter ff_vf_fspp;
extern const AVFilter ff_vf_fsync;
extern const AVFilter ff_vf_gblur;
extern const AVFilter ff_vf_gblur_vulkan;
extern const AVFilter ff_vf_geq;
extern const AVFilter ff_vf_gradfun;
extern const AVFilter ff_vf_graphmonitor;
extern const AVFilter ff_vf_grayworld;
extern const AVFilter ff_vf_greyedge;
extern const AVFilter ff_vf_guided;
extern const AVFilter ff_vf_haldclut;
extern const AVFilter ff_vf_hflip;
extern const AVFilter ff_vf_hflip_vulkan;
extern const AVFilter ff_vf_histeq;
extern const AVFilter ff_vf_histogram;
extern const AVFilter ff_vf_hqdn3d;
extern const AVFilter ff_vf_hqx;
extern const AVFilter ff_vf_hstack;
extern const AVFilter ff_vf_hsvhold;
extern const AVFilter ff_vf_hsvkey;
extern const AVFilter ff_vf_hue;
extern const AVFilter ff_vf_huesaturation;
extern const AVFilter ff_vf_hwdownload;
extern const AVFilter ff_vf_hwmap;
extern const AVFilter ff_vf_hwupload;
extern const AVFilter ff_vf_hwupload_cuda;
extern const AVFilter ff_vf_hysteresis;
extern const AVFilter ff_vf_iccdetect;
extern const AVFilter ff_vf_iccgen;
extern const AVFilter ff_vf_identity;
extern const AVFilter ff_vf_idet;
extern const AVFilter ff_vf_il;
extern const AVFilter ff_vf_inflate;
extern const AVFilter ff_vf_interlace;
extern const AVFilter ff_vf_interleave;
extern const AVFilter ff_vf_kerndeint;
extern const AVFilter ff_vf_kirsch;
extern const AVFilter ff_vf_lagfun;
extern const AVFilter ff_vf_latency;
extern const AVFilter ff_vf_lcevc;
extern const AVFilter ff_vf_lenscorrection;
extern const AVFilter ff_vf_lensfun;
extern const AVFilter ff_vf_libplacebo;
extern const AVFilter ff_vf_libvmaf;
extern const AVFilter ff_vf_libvmaf_cuda;
extern const AVFilter ff_vf_limitdiff;
extern const AVFilter ff_vf_limiter;
extern const AVFilter ff_vf_loop;
extern const AVFilter ff_vf_lumakey;
extern const AVFilter ff_vf_lut;
extern const AVFilter ff_vf_lut1d;
extern const AVFilter ff_vf_lut2;
extern const AVFilter ff_vf_lut3d;
extern const AVFilter ff_vf_lutrgb;
extern const AVFilter ff_vf_lutyuv;
extern const AVFilter ff_vf_maskedclamp;
extern const AVFilter ff_vf_maskedmax;
extern const AVFilter ff_vf_maskedmerge;
extern const AVFilter ff_vf_maskedmin;
extern const AVFilter ff_vf_maskedthreshold;
extern const AVFilter ff_vf_maskfun;
extern const AVFilter ff_vf_mcdeint;
extern const AVFilter ff_vf_median;
extern const AVFilter ff_vf_mergeplanes;
extern const AVFilter ff_vf_mestimate;
extern const AVFilter ff_vf_metadata;
extern const AVFilter ff_vf_midequalizer;
extern const AVFilter ff_vf_minterpolate;
extern const AVFilter ff_vf_mix;
extern const AVFilter ff_vf_monochrome;
extern const AVFilter ff_vf_morpho;
extern const AVFilter ff_vf_mpdecimate;
extern const AVFilter ff_vf_msad;
extern const AVFilter ff_vf_multiply;
extern const AVFilter ff_vf_negate;
extern const AVFilter ff_vf_nlmeans;
extern const AVFilter ff_vf_nlmeans_opencl;
extern const AVFilter ff_vf_nlmeans_vulkan;
extern const AVFilter ff_vf_nnedi;
extern const AVFilter ff_vf_noformat;
extern const AVFilter ff_vf_noise;
extern const AVFilter ff_vf_normalize;
extern const AVFilter ff_vf_null;
extern const AVFilter ff_vf_ocr;
extern const AVFilter ff_vf_ocv;
extern const AVFilter ff_vf_oscilloscope;
extern const AVFilter ff_vf_overlay;
extern const AVFilter ff_vf_overlay_opencl;
extern const AVFilter ff_vf_overlay_qsv;
extern const AVFilter ff_vf_overlay_vaapi;
extern const AVFilter ff_vf_overlay_vulkan;
extern const AVFilter ff_vf_overlay_cuda;
extern const AVFilter ff_vf_owdenoise;
extern const AVFilter ff_vf_pad;
extern const AVFilter ff_vf_pad_opencl;
extern const AVFilter ff_vf_palettegen;
extern const AVFilter ff_vf_paletteuse;
extern const AVFilter ff_vf_perms;
extern const AVFilter ff_vf_perspective;
extern const AVFilter ff_vf_phase;
extern const AVFilter ff_vf_photosensitivity;
extern const AVFilter ff_vf_pixdesctest;
extern const AVFilter ff_vf_pixelize;
extern const AVFilter ff_vf_pixscope;
extern const AVFilter ff_vf_pp;
extern const AVFilter ff_vf_pp7;
extern const AVFilter ff_vf_premultiply;
extern const AVFilter ff_vf_prewitt;
extern const AVFilter ff_vf_prewitt_opencl;
extern const AVFilter ff_vf_procamp_vaapi;
extern const AVFilter ff_vf_program_opencl;
extern const AVFilter ff_vf_pseudocolor;
extern const AVFilter ff_vf_psnr;
extern const AVFilter ff_vf_pullup;
extern const AVFilter ff_vf_qp;
extern const AVFilter ff_vf_qrencode;
extern const AVFilter ff_vf_quirc;
extern const AVFilter ff_vf_random;
extern const AVFilter ff_vf_readeia608;
extern const AVFilter ff_vf_readvitc;
extern const AVFilter ff_vf_realtime;
extern const AVFilter ff_vf_remap;
extern const AVFilter ff_vf_remap_opencl;
extern const AVFilter ff_vf_removegrain;
extern const AVFilter ff_vf_removelogo;
extern const AVFilter ff_vf_repeatfields;
extern const AVFilter ff_vf_reverse;
extern const AVFilter ff_vf_rgbashift;
extern const AVFilter ff_vf_roberts;
extern const AVFilter ff_vf_roberts_opencl;
extern const AVFilter ff_vf_rotate;
extern const AVFilter ff_vf_sab;
extern const AVFilter ff_vf_scale;
extern const AVFilter ff_vf_scale_cuda;
extern const AVFilter ff_vf_scale_npp;
extern const AVFilter ff_vf_scale_qsv;
extern const AVFilter ff_vf_scale_vaapi;
extern const AVFilter ff_vf_scale_vt;
extern const AVFilter ff_vf_scale_vulkan;
extern const AVFilter ff_vf_scale2ref;
extern const AVFilter ff_vf_scale2ref_npp;
extern const AVFilter ff_vf_scdet;
extern const AVFilter ff_vf_scharr;
extern const AVFilter ff_vf_scroll;
extern const AVFilter ff_vf_segment;
extern const AVFilter ff_vf_select;
extern const AVFilter ff_vf_selectivecolor;
extern const AVFilter ff_vf_sendcmd;
extern const AVFilter ff_vf_separatefields;
extern const AVFilter ff_vf_setdar;
extern const AVFilter ff_vf_setfield;
extern const AVFilter ff_vf_setparams;
extern const AVFilter ff_vf_setpts;
extern const AVFilter ff_vf_setrange;
extern const AVFilter ff_vf_setsar;
extern const AVFilter ff_vf_settb;
extern const AVFilter ff_vf_sharpen_npp;
extern const AVFilter ff_vf_sharpness_vaapi;
extern const AVFilter ff_vf_shear;
extern const AVFilter ff_vf_showinfo;
extern const AVFilter ff_vf_showpalette;
extern const AVFilter ff_vf_shuffleframes;
extern const AVFilter ff_vf_shufflepixels;
extern const AVFilter ff_vf_shuffleplanes;
extern const AVFilter ff_vf_sidedata;
extern const AVFilter ff_vf_signalstats;
extern const AVFilter ff_vf_signature;
extern const AVFilter ff_vf_siti;
extern const AVFilter ff_vf_smartblur;
extern const AVFilter ff_vf_sobel;
extern const AVFilter ff_vf_sobel_opencl;
extern const AVFilter ff_vf_split;
extern const AVFilter ff_vf_spp;
extern const AVFilter ff_vf_sr;
extern const AVFilter ff_vf_ssim;
extern const AVFilter ff_vf_ssim360;
extern const AVFilter ff_vf_stereo3d;
extern const AVFilter ff_vf_streamselect;
extern const AVFilter ff_vf_subtitles;
extern const AVFilter ff_vf_super2xsai;
extern const AVFilter ff_vf_swaprect;
extern const AVFilter ff_vf_swapuv;
extern const AVFilter ff_vf_tblend;
extern const AVFilter ff_vf_telecine;
extern const AVFilter ff_vf_thistogram;
extern const AVFilter ff_vf_threshold;
extern const AVFilter ff_vf_thumbnail;
extern const AVFilter ff_vf_thumbnail_cuda;
extern const AVFilter ff_vf_tile;
extern const AVFilter ff_vf_tiltandshift;
extern const AVFilter ff_vf_tinterlace;
extern const AVFilter ff_vf_tlut2;
extern const AVFilter ff_vf_tmedian;
extern const AVFilter ff_vf_tmidequalizer;
extern const AVFilter ff_vf_tmix;
extern const AVFilter ff_vf_tonemap;
extern const AVFilter ff_vf_tonemap_opencl;
extern const AVFilter ff_vf_tonemap_vaapi;
extern const AVFilter ff_vf_tpad;
extern const AVFilter ff_vf_transpose;
extern const AVFilter ff_vf_transpose_npp;
extern const AVFilter ff_vf_transpose_opencl;
extern const AVFilter ff_vf_transpose_vaapi;
extern const AVFilter ff_vf_transpose_vt;
extern const AVFilter ff_vf_transpose_vulkan;
extern const AVFilter ff_vf_trim;
extern const AVFilter ff_vf_unpremultiply;
extern const AVFilter ff_vf_unsharp;
extern const AVFilter ff_vf_unsharp_opencl;
extern const AVFilter ff_vf_untile;
extern const AVFilter ff_vf_uspp;
extern const AVFilter ff_vf_v360;
extern const AVFilter ff_vf_vaguedenoiser;
extern const AVFilter ff_vf_varblur;
extern const AVFilter ff_vf_vectorscope;
extern const AVFilter ff_vf_vflip;
extern const AVFilter ff_vf_vflip_vulkan;
extern const AVFilter ff_vf_vfrdet;
extern const AVFilter ff_vf_vibrance;
extern const AVFilter ff_vf_vidstabdetect;
extern const AVFilter ff_vf_vidstabtransform;
extern const AVFilter ff_vf_vif;
extern const AVFilter ff_vf_vignette;
extern const AVFilter ff_vf_vmafmotion;
extern const AVFilter ff_vf_vpp_qsv;
extern const AVFilter ff_vf_vstack;
extern const AVFilter ff_vf_w3fdif;
extern const AVFilter ff_vf_waveform;
extern const AVFilter ff_vf_weave;
extern const AVFilter ff_vf_xbr;
extern const AVFilter ff_vf_xcorrelate;
extern const AVFilter ff_vf_xfade;
extern const AVFilter ff_vf_xfade_opencl;
extern const AVFilter ff_vf_xfade_vulkan;
extern const AVFilter ff_vf_xmedian;
extern const AVFilter ff_vf_xpsnr;
extern const AVFilter ff_vf_xstack;
extern const AVFilter ff_vf_yadif;
extern const AVFilter ff_vf_yadif_cuda;
extern const AVFilter ff_vf_yadif_videotoolbox;
extern const AVFilter ff_vf_yaepblur;
extern const AVFilter ff_vf_zmq;
extern const AVFilter ff_vf_zoompan;
extern const AVFilter ff_vf_zscale;
extern const AVFilter ff_vf_hstack_vaapi;
extern const AVFilter ff_vf_vstack_vaapi;
extern const AVFilter ff_vf_xstack_vaapi;
extern const AVFilter ff_vf_hstack_qsv;
extern const AVFilter ff_vf_vstack_qsv;
extern const AVFilter ff_vf_xstack_qsv;
extern const AVFilter ff_vf_pad_vaapi;
extern const AVFilter ff_vf_drawbox_vaapi;
=======
extern const FFFilter ff_vf_addroi;
extern const FFFilter ff_vf_alphaextract;
extern const FFFilter ff_vf_alphamerge;
extern const FFFilter ff_vf_amplify;
extern const FFFilter ff_vf_ass;
extern const FFFilter ff_vf_atadenoise;
extern const FFFilter ff_vf_avgblur;
extern const FFFilter ff_vf_avgblur_opencl;
extern const FFFilter ff_vf_avgblur_vulkan;
extern const FFFilter ff_vf_backgroundkey;
extern const FFFilter ff_vf_bbox;
extern const FFFilter ff_vf_bench;
extern const FFFilter ff_vf_bilateral;
extern const FFFilter ff_vf_bilateral_cuda;
extern const FFFilter ff_vf_bitplanenoise;
extern const FFFilter ff_vf_blackdetect;
extern const FFFilter ff_vf_blackframe;
extern const FFFilter ff_vf_blend;
extern const FFFilter ff_vf_blend_vulkan;
extern const FFFilter ff_vf_blockdetect;
extern const FFFilter ff_vf_blurdetect;
extern const FFFilter ff_vf_bm3d;
extern const FFFilter ff_vf_boxblur;
extern const FFFilter ff_vf_boxblur_opencl;
extern const FFFilter ff_vf_bwdif;
extern const FFFilter ff_vf_bwdif_cuda;
extern const FFFilter ff_vf_bwdif_vulkan;
extern const FFFilter ff_vf_cas;
extern const FFFilter ff_vf_ccrepack;
extern const FFFilter ff_vf_chromaber_vulkan;
extern const FFFilter ff_vf_chromahold;
extern const FFFilter ff_vf_chromakey;
extern const FFFilter ff_vf_chromakey_cuda;
extern const FFFilter ff_vf_chromanr;
extern const FFFilter ff_vf_chromashift;
extern const FFFilter ff_vf_ciescope;
extern const FFFilter ff_vf_codecview;
extern const FFFilter ff_vf_colorbalance;
extern const FFFilter ff_vf_colorchannelmixer;
extern const FFFilter ff_vf_colorcontrast;
extern const FFFilter ff_vf_colorcorrect;
extern const FFFilter ff_vf_colorize;
extern const FFFilter ff_vf_colorkey;
extern const FFFilter ff_vf_colorkey_opencl;
extern const FFFilter ff_vf_colorhold;
extern const FFFilter ff_vf_colorlevels;
extern const FFFilter ff_vf_colormap;
extern const FFFilter ff_vf_colormatrix;
extern const FFFilter ff_vf_colorspace;
extern const FFFilter ff_vf_colorspace_cuda;
extern const FFFilter ff_vf_colortemperature;
extern const FFFilter ff_vf_convolution;
extern const FFFilter ff_vf_convolution_opencl;
extern const FFFilter ff_vf_convolve;
extern const FFFilter ff_vf_copy;
extern const FFFilter ff_vf_coreimage;
extern const FFFilter ff_vf_corr;
extern const FFFilter ff_vf_cover_rect;
extern const FFFilter ff_vf_crop;
extern const FFFilter ff_vf_cropdetect;
extern const FFFilter ff_vf_cue;
extern const FFFilter ff_vf_curves;
extern const FFFilter ff_vf_datascope;
extern const FFFilter ff_vf_dblur;
extern const FFFilter ff_vf_dctdnoiz;
extern const FFFilter ff_vf_deband;
extern const FFFilter ff_vf_deblock;
extern const FFFilter ff_vf_decimate;
extern const FFFilter ff_vf_deconvolve;
extern const FFFilter ff_vf_dedot;
extern const FFFilter ff_vf_deflate;
extern const FFFilter ff_vf_deflicker;
extern const FFFilter ff_vf_deinterlace_qsv;
extern const FFFilter ff_vf_deinterlace_vaapi;
extern const FFFilter ff_vf_dejudder;
extern const FFFilter ff_vf_delogo;
extern const FFFilter ff_vf_denoise_vaapi;
extern const FFFilter ff_vf_derain;
extern const FFFilter ff_vf_deshake;
extern const FFFilter ff_vf_deshake_opencl;
extern const FFFilter ff_vf_despill;
extern const FFFilter ff_vf_detelecine;
extern const FFFilter ff_vf_dilation;
extern const FFFilter ff_vf_dilation_opencl;
extern const FFFilter ff_vf_displace;
extern const FFFilter ff_vf_dnn_classify;
extern const FFFilter ff_vf_dnn_detect;
extern const FFFilter ff_vf_dnn_processing;
extern const FFFilter ff_vf_doubleweave;
extern const FFFilter ff_vf_drawbox;
extern const FFFilter ff_vf_drawgraph;
extern const FFFilter ff_vf_drawgrid;
extern const FFFilter ff_vf_drawtext;
extern const FFFilter ff_vf_edgedetect;
extern const FFFilter ff_vf_elbg;
extern const FFFilter ff_vf_entropy;
extern const FFFilter ff_vf_epx;
extern const FFFilter ff_vf_eq;
extern const FFFilter ff_vf_erosion;
extern const FFFilter ff_vf_erosion_opencl;
extern const FFFilter ff_vf_estdif;
extern const FFFilter ff_vf_exposure;
extern const FFFilter ff_vf_extractplanes;
extern const FFFilter ff_vf_fade;
extern const FFFilter ff_vf_feedback;
extern const FFFilter ff_vf_fftdnoiz;
extern const FFFilter ff_vf_fftfilt;
extern const FFFilter ff_vf_field;
extern const FFFilter ff_vf_fieldhint;
extern const FFFilter ff_vf_fieldmatch;
extern const FFFilter ff_vf_fieldorder;
extern const FFFilter ff_vf_fillborders;
extern const FFFilter ff_vf_find_rect;
extern const FFFilter ff_vf_flip_vulkan;
extern const FFFilter ff_vf_floodfill;
extern const FFFilter ff_vf_format;
extern const FFFilter ff_vf_fps;
extern const FFFilter ff_vf_framepack;
extern const FFFilter ff_vf_framerate;
extern const FFFilter ff_vf_framestep;
extern const FFFilter ff_vf_freezedetect;
extern const FFFilter ff_vf_freezeframes;
extern const FFFilter ff_vf_frei0r;
extern const FFFilter ff_vf_fspp;
extern const FFFilter ff_vf_fsync;
extern const FFFilter ff_vf_gblur;
extern const FFFilter ff_vf_gblur_vulkan;
extern const FFFilter ff_vf_geq;
extern const FFFilter ff_vf_gradfun;
extern const FFFilter ff_vf_graphmonitor;
extern const FFFilter ff_vf_grayworld;
extern const FFFilter ff_vf_greyedge;
extern const FFFilter ff_vf_guided;
extern const FFFilter ff_vf_haldclut;
extern const FFFilter ff_vf_hflip;
extern const FFFilter ff_vf_hflip_vulkan;
extern const FFFilter ff_vf_histeq;
extern const FFFilter ff_vf_histogram;
extern const FFFilter ff_vf_hqdn3d;
extern const FFFilter ff_vf_hqx;
extern const FFFilter ff_vf_hstack;
extern const FFFilter ff_vf_hsvhold;
extern const FFFilter ff_vf_hsvkey;
extern const FFFilter ff_vf_hue;
extern const FFFilter ff_vf_huesaturation;
extern const FFFilter ff_vf_hwdownload;
extern const FFFilter ff_vf_hwmap;
extern const FFFilter ff_vf_hwupload;
extern const FFFilter ff_vf_hwupload_cuda;
extern const FFFilter ff_vf_hysteresis;
extern const FFFilter ff_vf_iccdetect;
extern const FFFilter ff_vf_iccgen;
extern const FFFilter ff_vf_identity;
extern const FFFilter ff_vf_idet;
extern const FFFilter ff_vf_il;
extern const FFFilter ff_vf_inflate;
extern const FFFilter ff_vf_interlace;
extern const FFFilter ff_vf_interleave;
extern const FFFilter ff_vf_kerndeint;
extern const FFFilter ff_vf_kirsch;
extern const FFFilter ff_vf_lagfun;
extern const FFFilter ff_vf_latency;
extern const FFFilter ff_vf_lcevc;
extern const FFFilter ff_vf_lenscorrection;
extern const FFFilter ff_vf_lensfun;
extern const FFFilter ff_vf_libplacebo;
extern const FFFilter ff_vf_libvmaf;
extern const FFFilter ff_vf_libvmaf_cuda;
extern const FFFilter ff_vf_limitdiff;
extern const FFFilter ff_vf_limiter;
extern const FFFilter ff_vf_loop;
extern const FFFilter ff_vf_lumakey;
extern const FFFilter ff_vf_lut;
extern const FFFilter ff_vf_lut1d;
extern const FFFilter ff_vf_lut2;
extern const FFFilter ff_vf_lut3d;
extern const FFFilter ff_vf_lutrgb;
extern const FFFilter ff_vf_lutyuv;
extern const FFFilter ff_vf_maskedclamp;
extern const FFFilter ff_vf_maskedmax;
extern const FFFilter ff_vf_maskedmerge;
extern const FFFilter ff_vf_maskedmin;
extern const FFFilter ff_vf_maskedthreshold;
extern const FFFilter ff_vf_maskfun;
extern const FFFilter ff_vf_mcdeint;
extern const FFFilter ff_vf_median;
extern const FFFilter ff_vf_mergeplanes;
extern const FFFilter ff_vf_mestimate;
extern const FFFilter ff_vf_metadata;
extern const FFFilter ff_vf_midequalizer;
extern const FFFilter ff_vf_minterpolate;
extern const FFFilter ff_vf_mix;
extern const FFFilter ff_vf_monochrome;
extern const FFFilter ff_vf_morpho;
extern const FFFilter ff_vf_mpdecimate;
extern const FFFilter ff_vf_msad;
extern const FFFilter ff_vf_multiply;
extern const FFFilter ff_vf_negate;
extern const FFFilter ff_vf_nlmeans;
extern const FFFilter ff_vf_nlmeans_opencl;
extern const FFFilter ff_vf_nlmeans_vulkan;
extern const FFFilter ff_vf_nnedi;
extern const FFFilter ff_vf_noformat;
extern const FFFilter ff_vf_noise;
extern const FFFilter ff_vf_normalize;
extern const FFFilter ff_vf_null;
extern const FFFilter ff_vf_ocr;
extern const FFFilter ff_vf_ocv;
extern const FFFilter ff_vf_oscilloscope;
extern const FFFilter ff_vf_overlay;
extern const FFFilter ff_vf_overlay_opencl;
extern const FFFilter ff_vf_overlay_qsv;
extern const FFFilter ff_vf_overlay_vaapi;
extern const FFFilter ff_vf_overlay_vulkan;
extern const FFFilter ff_vf_overlay_cuda;
extern const FFFilter ff_vf_owdenoise;
extern const FFFilter ff_vf_pad;
extern const FFFilter ff_vf_pad_opencl;
extern const FFFilter ff_vf_palettegen;
extern const FFFilter ff_vf_paletteuse;
extern const FFFilter ff_vf_perms;
extern const FFFilter ff_vf_perspective;
extern const FFFilter ff_vf_phase;
extern const FFFilter ff_vf_photosensitivity;
extern const FFFilter ff_vf_pixdesctest;
extern const FFFilter ff_vf_pixelize;
extern const FFFilter ff_vf_pixscope;
extern const FFFilter ff_vf_pp;
extern const FFFilter ff_vf_pp7;
extern const FFFilter ff_vf_premultiply;
extern const FFFilter ff_vf_prewitt;
extern const FFFilter ff_vf_prewitt_opencl;
extern const FFFilter ff_vf_procamp_vaapi;
extern const FFFilter ff_vf_program_opencl;
extern const FFFilter ff_vf_pseudocolor;
extern const FFFilter ff_vf_psnr;
extern const FFFilter ff_vf_pullup;
extern const FFFilter ff_vf_qp;
extern const FFFilter ff_vf_qrencode;
extern const FFFilter ff_vf_quirc;
extern const FFFilter ff_vf_random;
extern const FFFilter ff_vf_readeia608;
extern const FFFilter ff_vf_readvitc;
extern const FFFilter ff_vf_realtime;
extern const FFFilter ff_vf_remap;
extern const FFFilter ff_vf_remap_opencl;
extern const FFFilter ff_vf_removegrain;
extern const FFFilter ff_vf_removelogo;
extern const FFFilter ff_vf_repeatfields;
extern const FFFilter ff_vf_reverse;
extern const FFFilter ff_vf_rgbashift;
extern const FFFilter ff_vf_roberts;
extern const FFFilter ff_vf_roberts_opencl;
extern const FFFilter ff_vf_rotate;
extern const FFFilter ff_vf_sab;
extern const FFFilter ff_vf_scale;
extern const FFFilter ff_vf_vpp_amf;
extern const FFFilter ff_vf_sr_amf;
extern const FFFilter ff_vf_scale_cuda;
extern const FFFilter ff_vf_scale_npp;
extern const FFFilter ff_vf_scale_qsv;
extern const FFFilter ff_vf_scale_vaapi;
extern const FFFilter ff_vf_scale_vt;
extern const FFFilter ff_vf_scale_vulkan;
extern const FFFilter ff_vf_scale2ref;
extern const FFFilter ff_vf_scale2ref_npp;
extern const FFFilter ff_vf_scdet;
extern const FFFilter ff_vf_scharr;
extern const FFFilter ff_vf_scroll;
extern const FFFilter ff_vf_segment;
extern const FFFilter ff_vf_select;
extern const FFFilter ff_vf_selectivecolor;
extern const FFFilter ff_vf_sendcmd;
extern const FFFilter ff_vf_separatefields;
extern const FFFilter ff_vf_setdar;
extern const FFFilter ff_vf_setfield;
extern const FFFilter ff_vf_setparams;
extern const FFFilter ff_vf_setpts;
extern const FFFilter ff_vf_setrange;
extern const FFFilter ff_vf_setsar;
extern const FFFilter ff_vf_settb;
extern const FFFilter ff_vf_sharpen_npp;
extern const FFFilter ff_vf_sharpness_vaapi;
extern const FFFilter ff_vf_shear;
extern const FFFilter ff_vf_showinfo;
extern const FFFilter ff_vf_showpalette;
extern const FFFilter ff_vf_shuffleframes;
extern const FFFilter ff_vf_shufflepixels;
extern const FFFilter ff_vf_shuffleplanes;
extern const FFFilter ff_vf_sidedata;
extern const FFFilter ff_vf_signalstats;
extern const FFFilter ff_vf_signature;
extern const FFFilter ff_vf_siti;
extern const FFFilter ff_vf_smartblur;
extern const FFFilter ff_vf_sobel;
extern const FFFilter ff_vf_sobel_opencl;
extern const FFFilter ff_vf_split;
extern const FFFilter ff_vf_spp;
extern const FFFilter ff_vf_sr;
extern const FFFilter ff_vf_ssim;
extern const FFFilter ff_vf_ssim360;
extern const FFFilter ff_vf_stereo3d;
extern const FFFilter ff_vf_streamselect;
extern const FFFilter ff_vf_subtitles;
extern const FFFilter ff_vf_super2xsai;
extern const FFFilter ff_vf_swaprect;
extern const FFFilter ff_vf_swapuv;
extern const FFFilter ff_vf_tblend;
extern const FFFilter ff_vf_telecine;
extern const FFFilter ff_vf_thistogram;
extern const FFFilter ff_vf_threshold;
extern const FFFilter ff_vf_thumbnail;
extern const FFFilter ff_vf_thumbnail_cuda;
extern const FFFilter ff_vf_tile;
extern const FFFilter ff_vf_tiltandshift;
extern const FFFilter ff_vf_tinterlace;
extern const FFFilter ff_vf_tlut2;
extern const FFFilter ff_vf_tmedian;
extern const FFFilter ff_vf_tmidequalizer;
extern const FFFilter ff_vf_tmix;
extern const FFFilter ff_vf_tonemap;
extern const FFFilter ff_vf_tonemap_opencl;
extern const FFFilter ff_vf_tonemap_vaapi;
extern const FFFilter ff_vf_tpad;
extern const FFFilter ff_vf_transpose;
extern const FFFilter ff_vf_transpose_npp;
extern const FFFilter ff_vf_transpose_opencl;
extern const FFFilter ff_vf_transpose_vaapi;
extern const FFFilter ff_vf_transpose_vt;
extern const FFFilter ff_vf_transpose_vulkan;
extern const FFFilter ff_vf_trim;
extern const FFFilter ff_vf_unpremultiply;
extern const FFFilter ff_vf_unsharp;
extern const FFFilter ff_vf_unsharp_opencl;
extern const FFFilter ff_vf_untile;
extern const FFFilter ff_vf_uspp;
extern const FFFilter ff_vf_v360;
extern const FFFilter ff_vf_vaguedenoiser;
extern const FFFilter ff_vf_varblur;
extern const FFFilter ff_vf_vectorscope;
extern const FFFilter ff_vf_vflip;
extern const FFFilter ff_vf_vflip_vulkan;
extern const FFFilter ff_vf_vfrdet;
extern const FFFilter ff_vf_vibrance;
extern const FFFilter ff_vf_vidstabdetect;
extern const FFFilter ff_vf_vidstabtransform;
extern const FFFilter ff_vf_vif;
extern const FFFilter ff_vf_vignette;
extern const FFFilter ff_vf_vmafmotion;
extern const FFFilter ff_vf_vpp_qsv;
extern const FFFilter ff_vf_vstack;
extern const FFFilter ff_vf_w3fdif;
extern const FFFilter ff_vf_waveform;
extern const FFFilter ff_vf_weave;
extern const FFFilter ff_vf_xbr;
extern const FFFilter ff_vf_xcorrelate;
extern const FFFilter ff_vf_xfade;
extern const FFFilter ff_vf_xfade_opencl;
extern const FFFilter ff_vf_xfade_vulkan;
extern const FFFilter ff_vf_xmedian;
extern const FFFilter ff_vf_xpsnr;
extern const FFFilter ff_vf_xstack;
extern const FFFilter ff_vf_yadif;
extern const FFFilter ff_vf_yadif_cuda;
extern const FFFilter ff_vf_yadif_videotoolbox;
extern const FFFilter ff_vf_yaepblur;
extern const FFFilter ff_vf_zmq;
extern const FFFilter ff_vf_zoompan;
extern const FFFilter ff_vf_zscale;
extern const FFFilter ff_vf_hstack_vaapi;
extern const FFFilter ff_vf_vstack_vaapi;
extern const FFFilter ff_vf_xstack_vaapi;
extern const FFFilter ff_vf_hstack_qsv;
extern const FFFilter ff_vf_vstack_qsv;
extern const FFFilter ff_vf_xstack_qsv;
extern const FFFilter ff_vf_pad_vaapi;
extern const FFFilter ff_vf_drawbox_vaapi;
>>>>>>> 4307008b

extern const FFFilter ff_vsrc_allrgb;
extern const FFFilter ff_vsrc_allyuv;
extern const FFFilter ff_vsrc_cellauto;
extern const FFFilter ff_vsrc_color;
extern const FFFilter ff_vsrc_color_vulkan;
extern const FFFilter ff_vsrc_colorchart;
extern const FFFilter ff_vsrc_colorspectrum;
extern const FFFilter ff_vsrc_coreimagesrc;
extern const FFFilter ff_vsrc_ddagrab;
extern const FFFilter ff_vsrc_frei0r_src;
extern const FFFilter ff_vsrc_gradients;
extern const FFFilter ff_vsrc_haldclutsrc;
extern const FFFilter ff_vsrc_life;
extern const FFFilter ff_vsrc_mandelbrot;
extern const FFFilter ff_vsrc_mptestsrc;
extern const FFFilter ff_vsrc_nullsrc;
extern const FFFilter ff_vsrc_openclsrc;
extern const FFFilter ff_vsrc_qrencodesrc;
extern const FFFilter ff_vsrc_pal75bars;
extern const FFFilter ff_vsrc_pal100bars;
extern const FFFilter ff_vsrc_perlin;
extern const FFFilter ff_vsrc_rgbtestsrc;
extern const FFFilter ff_vsrc_sierpinski;
extern const FFFilter ff_vsrc_smptebars;
extern const FFFilter ff_vsrc_smptehdbars;
extern const FFFilter ff_vsrc_testsrc;
extern const FFFilter ff_vsrc_testsrc2;
extern const FFFilter ff_vsrc_yuvtestsrc;
extern const FFFilter ff_vsrc_zoneplate;

extern const FFFilter ff_vsink_nullsink;

/* multimedia filters */
extern const FFFilter ff_avf_a3dscope;
extern const FFFilter ff_avf_abitscope;
extern const FFFilter ff_avf_adrawgraph;
extern const FFFilter ff_avf_agraphmonitor;
extern const FFFilter ff_avf_ahistogram;
extern const FFFilter ff_avf_aphasemeter;
extern const FFFilter ff_avf_avectorscope;
extern const FFFilter ff_avf_concat;
extern const FFFilter ff_avf_showcqt;
extern const FFFilter ff_avf_showcwt;
extern const FFFilter ff_avf_showfreqs;
extern const FFFilter ff_avf_showspatial;
extern const FFFilter ff_avf_showspectrum;
extern const FFFilter ff_avf_showspectrumpic;
extern const FFFilter ff_avf_showvolume;
extern const FFFilter ff_avf_showwaves;
extern const FFFilter ff_avf_showwavespic;
extern const FFFilter ff_vaf_spectrumsynth;

/* multimedia sources */
extern const FFFilter ff_avsrc_avsynctest;
extern const FFFilter ff_avsrc_amovie;
extern const FFFilter ff_avsrc_movie;

/* those filters are part of public or internal API,
 * they are formatted to not be found by the grep
 * as they are manually added again (due to their 'names'
 * being the same while having different 'types'). */
extern  const FFFilter ff_asrc_abuffer;
extern  const FFFilter ff_vsrc_buffer;
extern  const FFFilter ff_asink_abuffer;
extern  const FFFilter ff_vsink_buffer;

#include "libavfilter/filter_list.c"


const AVFilter *av_filter_iterate(void **opaque)
{
    uintptr_t i = (uintptr_t)*opaque;
    const FFFilter *f = filter_list[i];

    if (f) {
        *opaque = (void*)(i + 1);
        return &f->p;
    }

    return NULL;
}

const AVFilter *avfilter_get_by_name(const char *name)
{
    const AVFilter *f = NULL;
    void *opaque = 0;

    if (!name)
        return NULL;

    while ((f = av_filter_iterate(&opaque)))
        if (!strcmp(f->name, name))
            return f;

    return NULL;
}<|MERGE_RESOLUTION|>--- conflicted
+++ resolved
@@ -176,384 +176,6 @@
 
 extern const FFFilter ff_asink_anullsink;
 
-<<<<<<< HEAD
-extern const AVFilter ff_vf_addroi;
-extern const AVFilter ff_vf_alphaextract;
-extern const AVFilter ff_vf_alphamerge;
-extern const AVFilter ff_vf_amplify;
-extern const AVFilter ff_vf_ass;
-extern const AVFilter ff_vf_atadenoise;
-extern const AVFilter ff_vf_avgblur;
-extern const AVFilter ff_vf_avgblur_opencl;
-extern const AVFilter ff_vf_avgblur_vulkan;
-extern const AVFilter ff_vf_backgroundkey;
-extern const AVFilter ff_vf_bbox;
-extern const AVFilter ff_vf_bench;
-extern const AVFilter ff_vf_bilateral;
-extern const AVFilter ff_vf_bilateral_cuda;
-extern const AVFilter ff_vf_bitplanenoise;
-extern const AVFilter ff_vf_blackdetect;
-extern const AVFilter ff_vf_blackframe;
-extern const AVFilter ff_vf_blend;
-extern const AVFilter ff_vf_blend_vulkan;
-extern const AVFilter ff_vf_blockdetect;
-extern const AVFilter ff_vf_blurdetect;
-extern const AVFilter ff_vf_bm3d;
-extern const AVFilter ff_vf_boxblur;
-extern const AVFilter ff_vf_boxblur_opencl;
-extern const AVFilter ff_vf_bwdif;
-extern const AVFilter ff_vf_bwdif_cuda;
-extern const AVFilter ff_vf_bwdif_vulkan;
-extern const AVFilter ff_vf_cas;
-extern const AVFilter ff_vf_ccrepack;
-extern const AVFilter ff_vf_chromaber_vulkan;
-extern const AVFilter ff_vf_chromahold;
-extern const AVFilter ff_vf_chromakey;
-extern const AVFilter ff_vf_chromakey_cuda;
-extern const AVFilter ff_vf_chromanr;
-extern const AVFilter ff_vf_chromashift;
-extern const AVFilter ff_vf_ciescope;
-extern const AVFilter ff_vf_codecview;
-extern const AVFilter ff_vf_colorbalance;
-extern const AVFilter ff_vf_colorchannelmixer;
-extern const AVFilter ff_vf_colorcontrast;
-extern const AVFilter ff_vf_colorcorrect;
-extern const AVFilter ff_vf_colorize;
-extern const AVFilter ff_vf_colorkey;
-extern const AVFilter ff_vf_colorkey_opencl;
-extern const AVFilter ff_vf_colorhold;
-extern const AVFilter ff_vf_colorlevels;
-extern const AVFilter ff_vf_colormap;
-extern const AVFilter ff_vf_colormatrix;
-extern const AVFilter ff_vf_colorspace;
-extern const AVFilter ff_vf_colorspace_cuda;
-extern const AVFilter ff_vf_colortemperature;
-extern const AVFilter ff_vf_convolution;
-extern const AVFilter ff_vf_convolution_opencl;
-extern const AVFilter ff_vf_convolve;
-extern const AVFilter ff_vf_copy;
-extern const AVFilter ff_vf_coreimage;
-extern const AVFilter ff_vf_corr;
-extern const AVFilter ff_vf_cover_rect;
-extern const AVFilter ff_vf_crop;
-extern const AVFilter ff_vf_cropdetect;
-extern const AVFilter ff_vf_cue;
-extern const AVFilter ff_vf_curves;
-extern const AVFilter ff_vf_datascope;
-extern const AVFilter ff_vf_dblur;
-extern const AVFilter ff_vf_dctdnoiz;
-extern const AVFilter ff_vf_deband;
-extern const AVFilter ff_vf_deblock;
-extern const AVFilter ff_vf_decimate;
-extern const AVFilter ff_vf_deconvolve;
-extern const AVFilter ff_vf_dedot;
-extern const AVFilter ff_vf_deflate;
-extern const AVFilter ff_vf_deflicker;
-extern const AVFilter ff_vf_deinterlace_qsv;
-extern const AVFilter ff_vf_deinterlace_vaapi;
-extern const AVFilter ff_vf_dejudder;
-extern const AVFilter ff_vf_delogo;
-extern const AVFilter ff_vf_denoise_vaapi;
-extern const AVFilter ff_vf_derain;
-extern const AVFilter ff_vf_deshake;
-extern const AVFilter ff_vf_deshake_opencl;
-extern const AVFilter ff_vf_despill;
-extern const AVFilter ff_vf_detelecine;
-extern const AVFilter ff_vf_dilation;
-extern const AVFilter ff_vf_dilation_opencl;
-extern const AVFilter ff_vf_displace;
-extern const AVFilter ff_vf_dnn_classify;
-extern const AVFilter ff_vf_dnn_detect;
-extern const AVFilter ff_vf_dnn_processing;
-extern const AVFilter ff_vf_dnn_clip;
-extern const AVFilter ff_vf_doubleweave;
-extern const AVFilter ff_vf_drawbox;
-extern const AVFilter ff_vf_drawgraph;
-extern const AVFilter ff_vf_drawgrid;
-extern const AVFilter ff_vf_drawtext;
-extern const AVFilter ff_vf_edgedetect;
-extern const AVFilter ff_vf_elbg;
-extern const AVFilter ff_vf_entropy;
-extern const AVFilter ff_vf_epx;
-extern const AVFilter ff_vf_eq;
-extern const AVFilter ff_vf_erosion;
-extern const AVFilter ff_vf_erosion_opencl;
-extern const AVFilter ff_vf_estdif;
-extern const AVFilter ff_vf_exposure;
-extern const AVFilter ff_vf_extractplanes;
-extern const AVFilter ff_vf_fade;
-extern const AVFilter ff_vf_feedback;
-extern const AVFilter ff_vf_fftdnoiz;
-extern const AVFilter ff_vf_fftfilt;
-extern const AVFilter ff_vf_field;
-extern const AVFilter ff_vf_fieldhint;
-extern const AVFilter ff_vf_fieldmatch;
-extern const AVFilter ff_vf_fieldorder;
-extern const AVFilter ff_vf_fillborders;
-extern const AVFilter ff_vf_find_rect;
-extern const AVFilter ff_vf_flip_vulkan;
-extern const AVFilter ff_vf_floodfill;
-extern const AVFilter ff_vf_format;
-extern const AVFilter ff_vf_fps;
-extern const AVFilter ff_vf_framepack;
-extern const AVFilter ff_vf_framerate;
-extern const AVFilter ff_vf_framestep;
-extern const AVFilter ff_vf_freezedetect;
-extern const AVFilter ff_vf_freezeframes;
-extern const AVFilter ff_vf_frei0r;
-extern const AVFilter ff_vf_fspp;
-extern const AVFilter ff_vf_fsync;
-extern const AVFilter ff_vf_gblur;
-extern const AVFilter ff_vf_gblur_vulkan;
-extern const AVFilter ff_vf_geq;
-extern const AVFilter ff_vf_gradfun;
-extern const AVFilter ff_vf_graphmonitor;
-extern const AVFilter ff_vf_grayworld;
-extern const AVFilter ff_vf_greyedge;
-extern const AVFilter ff_vf_guided;
-extern const AVFilter ff_vf_haldclut;
-extern const AVFilter ff_vf_hflip;
-extern const AVFilter ff_vf_hflip_vulkan;
-extern const AVFilter ff_vf_histeq;
-extern const AVFilter ff_vf_histogram;
-extern const AVFilter ff_vf_hqdn3d;
-extern const AVFilter ff_vf_hqx;
-extern const AVFilter ff_vf_hstack;
-extern const AVFilter ff_vf_hsvhold;
-extern const AVFilter ff_vf_hsvkey;
-extern const AVFilter ff_vf_hue;
-extern const AVFilter ff_vf_huesaturation;
-extern const AVFilter ff_vf_hwdownload;
-extern const AVFilter ff_vf_hwmap;
-extern const AVFilter ff_vf_hwupload;
-extern const AVFilter ff_vf_hwupload_cuda;
-extern const AVFilter ff_vf_hysteresis;
-extern const AVFilter ff_vf_iccdetect;
-extern const AVFilter ff_vf_iccgen;
-extern const AVFilter ff_vf_identity;
-extern const AVFilter ff_vf_idet;
-extern const AVFilter ff_vf_il;
-extern const AVFilter ff_vf_inflate;
-extern const AVFilter ff_vf_interlace;
-extern const AVFilter ff_vf_interleave;
-extern const AVFilter ff_vf_kerndeint;
-extern const AVFilter ff_vf_kirsch;
-extern const AVFilter ff_vf_lagfun;
-extern const AVFilter ff_vf_latency;
-extern const AVFilter ff_vf_lcevc;
-extern const AVFilter ff_vf_lenscorrection;
-extern const AVFilter ff_vf_lensfun;
-extern const AVFilter ff_vf_libplacebo;
-extern const AVFilter ff_vf_libvmaf;
-extern const AVFilter ff_vf_libvmaf_cuda;
-extern const AVFilter ff_vf_limitdiff;
-extern const AVFilter ff_vf_limiter;
-extern const AVFilter ff_vf_loop;
-extern const AVFilter ff_vf_lumakey;
-extern const AVFilter ff_vf_lut;
-extern const AVFilter ff_vf_lut1d;
-extern const AVFilter ff_vf_lut2;
-extern const AVFilter ff_vf_lut3d;
-extern const AVFilter ff_vf_lutrgb;
-extern const AVFilter ff_vf_lutyuv;
-extern const AVFilter ff_vf_maskedclamp;
-extern const AVFilter ff_vf_maskedmax;
-extern const AVFilter ff_vf_maskedmerge;
-extern const AVFilter ff_vf_maskedmin;
-extern const AVFilter ff_vf_maskedthreshold;
-extern const AVFilter ff_vf_maskfun;
-extern const AVFilter ff_vf_mcdeint;
-extern const AVFilter ff_vf_median;
-extern const AVFilter ff_vf_mergeplanes;
-extern const AVFilter ff_vf_mestimate;
-extern const AVFilter ff_vf_metadata;
-extern const AVFilter ff_vf_midequalizer;
-extern const AVFilter ff_vf_minterpolate;
-extern const AVFilter ff_vf_mix;
-extern const AVFilter ff_vf_monochrome;
-extern const AVFilter ff_vf_morpho;
-extern const AVFilter ff_vf_mpdecimate;
-extern const AVFilter ff_vf_msad;
-extern const AVFilter ff_vf_multiply;
-extern const AVFilter ff_vf_negate;
-extern const AVFilter ff_vf_nlmeans;
-extern const AVFilter ff_vf_nlmeans_opencl;
-extern const AVFilter ff_vf_nlmeans_vulkan;
-extern const AVFilter ff_vf_nnedi;
-extern const AVFilter ff_vf_noformat;
-extern const AVFilter ff_vf_noise;
-extern const AVFilter ff_vf_normalize;
-extern const AVFilter ff_vf_null;
-extern const AVFilter ff_vf_ocr;
-extern const AVFilter ff_vf_ocv;
-extern const AVFilter ff_vf_oscilloscope;
-extern const AVFilter ff_vf_overlay;
-extern const AVFilter ff_vf_overlay_opencl;
-extern const AVFilter ff_vf_overlay_qsv;
-extern const AVFilter ff_vf_overlay_vaapi;
-extern const AVFilter ff_vf_overlay_vulkan;
-extern const AVFilter ff_vf_overlay_cuda;
-extern const AVFilter ff_vf_owdenoise;
-extern const AVFilter ff_vf_pad;
-extern const AVFilter ff_vf_pad_opencl;
-extern const AVFilter ff_vf_palettegen;
-extern const AVFilter ff_vf_paletteuse;
-extern const AVFilter ff_vf_perms;
-extern const AVFilter ff_vf_perspective;
-extern const AVFilter ff_vf_phase;
-extern const AVFilter ff_vf_photosensitivity;
-extern const AVFilter ff_vf_pixdesctest;
-extern const AVFilter ff_vf_pixelize;
-extern const AVFilter ff_vf_pixscope;
-extern const AVFilter ff_vf_pp;
-extern const AVFilter ff_vf_pp7;
-extern const AVFilter ff_vf_premultiply;
-extern const AVFilter ff_vf_prewitt;
-extern const AVFilter ff_vf_prewitt_opencl;
-extern const AVFilter ff_vf_procamp_vaapi;
-extern const AVFilter ff_vf_program_opencl;
-extern const AVFilter ff_vf_pseudocolor;
-extern const AVFilter ff_vf_psnr;
-extern const AVFilter ff_vf_pullup;
-extern const AVFilter ff_vf_qp;
-extern const AVFilter ff_vf_qrencode;
-extern const AVFilter ff_vf_quirc;
-extern const AVFilter ff_vf_random;
-extern const AVFilter ff_vf_readeia608;
-extern const AVFilter ff_vf_readvitc;
-extern const AVFilter ff_vf_realtime;
-extern const AVFilter ff_vf_remap;
-extern const AVFilter ff_vf_remap_opencl;
-extern const AVFilter ff_vf_removegrain;
-extern const AVFilter ff_vf_removelogo;
-extern const AVFilter ff_vf_repeatfields;
-extern const AVFilter ff_vf_reverse;
-extern const AVFilter ff_vf_rgbashift;
-extern const AVFilter ff_vf_roberts;
-extern const AVFilter ff_vf_roberts_opencl;
-extern const AVFilter ff_vf_rotate;
-extern const AVFilter ff_vf_sab;
-extern const AVFilter ff_vf_scale;
-extern const AVFilter ff_vf_scale_cuda;
-extern const AVFilter ff_vf_scale_npp;
-extern const AVFilter ff_vf_scale_qsv;
-extern const AVFilter ff_vf_scale_vaapi;
-extern const AVFilter ff_vf_scale_vt;
-extern const AVFilter ff_vf_scale_vulkan;
-extern const AVFilter ff_vf_scale2ref;
-extern const AVFilter ff_vf_scale2ref_npp;
-extern const AVFilter ff_vf_scdet;
-extern const AVFilter ff_vf_scharr;
-extern const AVFilter ff_vf_scroll;
-extern const AVFilter ff_vf_segment;
-extern const AVFilter ff_vf_select;
-extern const AVFilter ff_vf_selectivecolor;
-extern const AVFilter ff_vf_sendcmd;
-extern const AVFilter ff_vf_separatefields;
-extern const AVFilter ff_vf_setdar;
-extern const AVFilter ff_vf_setfield;
-extern const AVFilter ff_vf_setparams;
-extern const AVFilter ff_vf_setpts;
-extern const AVFilter ff_vf_setrange;
-extern const AVFilter ff_vf_setsar;
-extern const AVFilter ff_vf_settb;
-extern const AVFilter ff_vf_sharpen_npp;
-extern const AVFilter ff_vf_sharpness_vaapi;
-extern const AVFilter ff_vf_shear;
-extern const AVFilter ff_vf_showinfo;
-extern const AVFilter ff_vf_showpalette;
-extern const AVFilter ff_vf_shuffleframes;
-extern const AVFilter ff_vf_shufflepixels;
-extern const AVFilter ff_vf_shuffleplanes;
-extern const AVFilter ff_vf_sidedata;
-extern const AVFilter ff_vf_signalstats;
-extern const AVFilter ff_vf_signature;
-extern const AVFilter ff_vf_siti;
-extern const AVFilter ff_vf_smartblur;
-extern const AVFilter ff_vf_sobel;
-extern const AVFilter ff_vf_sobel_opencl;
-extern const AVFilter ff_vf_split;
-extern const AVFilter ff_vf_spp;
-extern const AVFilter ff_vf_sr;
-extern const AVFilter ff_vf_ssim;
-extern const AVFilter ff_vf_ssim360;
-extern const AVFilter ff_vf_stereo3d;
-extern const AVFilter ff_vf_streamselect;
-extern const AVFilter ff_vf_subtitles;
-extern const AVFilter ff_vf_super2xsai;
-extern const AVFilter ff_vf_swaprect;
-extern const AVFilter ff_vf_swapuv;
-extern const AVFilter ff_vf_tblend;
-extern const AVFilter ff_vf_telecine;
-extern const AVFilter ff_vf_thistogram;
-extern const AVFilter ff_vf_threshold;
-extern const AVFilter ff_vf_thumbnail;
-extern const AVFilter ff_vf_thumbnail_cuda;
-extern const AVFilter ff_vf_tile;
-extern const AVFilter ff_vf_tiltandshift;
-extern const AVFilter ff_vf_tinterlace;
-extern const AVFilter ff_vf_tlut2;
-extern const AVFilter ff_vf_tmedian;
-extern const AVFilter ff_vf_tmidequalizer;
-extern const AVFilter ff_vf_tmix;
-extern const AVFilter ff_vf_tonemap;
-extern const AVFilter ff_vf_tonemap_opencl;
-extern const AVFilter ff_vf_tonemap_vaapi;
-extern const AVFilter ff_vf_tpad;
-extern const AVFilter ff_vf_transpose;
-extern const AVFilter ff_vf_transpose_npp;
-extern const AVFilter ff_vf_transpose_opencl;
-extern const AVFilter ff_vf_transpose_vaapi;
-extern const AVFilter ff_vf_transpose_vt;
-extern const AVFilter ff_vf_transpose_vulkan;
-extern const AVFilter ff_vf_trim;
-extern const AVFilter ff_vf_unpremultiply;
-extern const AVFilter ff_vf_unsharp;
-extern const AVFilter ff_vf_unsharp_opencl;
-extern const AVFilter ff_vf_untile;
-extern const AVFilter ff_vf_uspp;
-extern const AVFilter ff_vf_v360;
-extern const AVFilter ff_vf_vaguedenoiser;
-extern const AVFilter ff_vf_varblur;
-extern const AVFilter ff_vf_vectorscope;
-extern const AVFilter ff_vf_vflip;
-extern const AVFilter ff_vf_vflip_vulkan;
-extern const AVFilter ff_vf_vfrdet;
-extern const AVFilter ff_vf_vibrance;
-extern const AVFilter ff_vf_vidstabdetect;
-extern const AVFilter ff_vf_vidstabtransform;
-extern const AVFilter ff_vf_vif;
-extern const AVFilter ff_vf_vignette;
-extern const AVFilter ff_vf_vmafmotion;
-extern const AVFilter ff_vf_vpp_qsv;
-extern const AVFilter ff_vf_vstack;
-extern const AVFilter ff_vf_w3fdif;
-extern const AVFilter ff_vf_waveform;
-extern const AVFilter ff_vf_weave;
-extern const AVFilter ff_vf_xbr;
-extern const AVFilter ff_vf_xcorrelate;
-extern const AVFilter ff_vf_xfade;
-extern const AVFilter ff_vf_xfade_opencl;
-extern const AVFilter ff_vf_xfade_vulkan;
-extern const AVFilter ff_vf_xmedian;
-extern const AVFilter ff_vf_xpsnr;
-extern const AVFilter ff_vf_xstack;
-extern const AVFilter ff_vf_yadif;
-extern const AVFilter ff_vf_yadif_cuda;
-extern const AVFilter ff_vf_yadif_videotoolbox;
-extern const AVFilter ff_vf_yaepblur;
-extern const AVFilter ff_vf_zmq;
-extern const AVFilter ff_vf_zoompan;
-extern const AVFilter ff_vf_zscale;
-extern const AVFilter ff_vf_hstack_vaapi;
-extern const AVFilter ff_vf_vstack_vaapi;
-extern const AVFilter ff_vf_xstack_vaapi;
-extern const AVFilter ff_vf_hstack_qsv;
-extern const AVFilter ff_vf_vstack_qsv;
-extern const AVFilter ff_vf_xstack_qsv;
-extern const AVFilter ff_vf_pad_vaapi;
-extern const AVFilter ff_vf_drawbox_vaapi;
-=======
 extern const FFFilter ff_vf_addroi;
 extern const FFFilter ff_vf_alphaextract;
 extern const FFFilter ff_vf_alphamerge;
@@ -931,7 +553,6 @@
 extern const FFFilter ff_vf_xstack_qsv;
 extern const FFFilter ff_vf_pad_vaapi;
 extern const FFFilter ff_vf_drawbox_vaapi;
->>>>>>> 4307008b
 
 extern const FFFilter ff_vsrc_allrgb;
 extern const FFFilter ff_vsrc_allyuv;
